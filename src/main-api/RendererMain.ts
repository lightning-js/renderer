/*
 * If not stated otherwise in this file or this component's LICENSE file the
 * following copyright and licenses apply:
 *
 * Copyright 2023 Comcast Cable Communications Management, LLC.
 *
 * Licensed under the Apache License, Version 2.0 (the License);
 * you may not use this file except in compliance with the License.
 * You may obtain a copy of the License at
 *
 * http://www.apache.org/licenses/LICENSE-2.0
 *
 * Unless required by applicable law or agreed to in writing, software
 * distributed under the License is distributed on an "AS IS" BASIS,
 * WITHOUT WARRANTIES OR CONDITIONS OF ANY KIND, either express or implied.
 * See the License for the specific language governing permissions and
 * limitations under the License.
 */

/* eslint-disable @typescript-eslint/no-unused-vars */
import type { ShaderMap } from '../core/CoreShaderManager.js';
import type {
  ExtractProps,
  TextureMap,
  TextureOptions,
} from '../core/CoreTextureManager.js';
import type {
  INode,
  INodeWritableProps,
  ITextNode,
  ITextNodeWritableProps,
} from './INode.js';
import type { ICoreDriver } from './ICoreDriver.js';
import {
  ManualCountTextureUsageTracker,
  type ManualCountTextureUsageTrackerOptions,
} from './texture-usage-trackers/ManualCountTextureUsageTracker.js';
import { FinalizationRegistryTextureUsageTracker } from './texture-usage-trackers/FinalizationRegistryTextureUsageTracker.js';
import type { TextureUsageTracker } from './texture-usage-trackers/TextureUsageTracker.js';
import { EventEmitter } from '../common/EventEmitter.js';
import { Inspector } from './Inspector.js';
import { santizeCustomDataMap } from '../render-drivers/utils.js';
import { isProductionEnvironment } from '../utils.js';
<<<<<<< HEAD
import type { IShaderController } from './IShaderController.js';
=======
import type { StageOptions } from '../core/Stage.js';
>>>>>>> 1dc7fba6

/**
 * An immutable reference to a specific Texture type
 *
 * @remarks
 * See {@link TextureRef} for more details.
 */
export interface SpecificTextureRef<TxType extends keyof TextureMap> {
  readonly descType: 'texture';
  readonly txType: TxType;
  readonly props: ExtractProps<TextureMap[TxType]>;
  readonly options?: Readonly<TextureOptions>;
}

type MapTextureRefs<TxType extends keyof TextureMap> =
  TxType extends keyof TextureMap ? SpecificTextureRef<TxType> : never;

/**
 * An immutable reference to a Texture
 *
 * @remarks
 * This structure should only be created by the RendererMain's `createTexture`
 * method. The structure is immutable and should not be modified once created.
 *
 * A `TextureRef` exists in the Main API Space and is used to point to an actual
 * `Texture` instance in the Core API Space. The `TextureRef` is used to
 * communicate with the Core API Space to create, load, and destroy the
 * `Texture` instance.
 *
 * This type is technically a discriminated union of all possible texture types.
 * If you'd like to represent a specific texture type, you can use the
 * `SpecificTextureRef` generic type.
 */
export type TextureRef = MapTextureRefs<keyof TextureMap>;

/**
 * An immutable reference to a specific Shader type
 *
 * @remarks
 * See {@link ShaderRef} for more details.
 */
export interface SpecificShaderRef<ShType extends keyof ShaderMap> {
  readonly descType: 'shader';
  readonly shType: ShType;
  readonly props: ExtractProps<ShaderMap[ShType]>;
}

type MapShaderRefs<ShType extends keyof ShaderMap> =
  ShType extends keyof ShaderMap ? SpecificShaderRef<ShType> : never;

/**
 * An immutable reference to a Shader
 *
 * @remarks
 * This structure should only be created by the RendererMain's `createShader`
 * method. The structure is immutable and should not be modified once created.
 *
 * A `ShaderRef` exists in the Main API Space and is used to point to an actual
 * `Shader` instance in the Core API Space. The `ShaderRef` is used to
 * communicate with the Core API Space to create, load, and destroy the
 * `Shader` instance.
 *
 * This type is technically a discriminated union of all possible shader types.
 * If you'd like to represent a specific shader type, you can use the
 * `SpecificShaderRef` generic type.
 */
export type ShaderRef = MapShaderRefs<keyof ShaderMap>;

/**
 * Configuration settings for {@link RendererMain}
 */
export interface RendererMainSettings {
  /**
   * Authored logical pixel width of the application
   *
   * @defaultValue `1920`
   */
  appWidth?: number;

  /**
   * Authored logical pixel height of the application
   *
   * @defaultValue `1080`
   */
  appHeight?: number;

  /**
   * Texture Memory Byte Threshold
   *
   * @remarks
   * When the amount of GPU VRAM used by textures exceeds this threshold,
   * the Renderer will free up all the textures that are current not visible
   * within the configured `boundsMargin`.
   *
   * When set to `0`, the threshold-based texture memory manager is disabled.
   */
  txMemByteThreshold?: number;

  /**
   * Bounds margin to extend the boundary in which a CoreNode is added as Quad.
   */
  boundsMargin?: number | [number, number, number, number];

  /**
   * Factor to convert app-authored logical coorindates to device logical coordinates
   *
   * @remarks
   * This value allows auto-scaling to support larger/small resolutions than the
   * app was authored for.
   *
   * If the app was authored for 1920x1080 and this value is 2, the app's canvas
   * will be rendered at 3840x2160 logical pixels.
   *
   * Likewise, if the app was authored for 1920x1080 and this value is 0.66667,
   * the app's canvas will be rendered at 1280x720 logical pixels.
   *
   * @defaultValue `1`
   */
  deviceLogicalPixelRatio?: number;

  /**
   * Factor to convert device logical coordinates to device physical coordinates
   *
   * @remarks
   * This value allows auto-scaling to support devices with different pixel densities.
   *
   * This controls the number of physical pixels that are used to render each logical
   * pixel. For example, if the device has a pixel density of 2, each logical pixel
   * will be rendered using 2x2 physical pixels.
   *
   * By default, it will be set to `window.devicePixelRatio` which is the pixel
   * density of the device the app is running on reported by the browser.
   *
   * @defaultValue `window.devicePixelRatio`
   */
  devicePhysicalPixelRatio?: number;

  /**
   * RGBA encoded number of the background to use
   *
   * @defaultValue `0x00000000`
   */
  clearColor?: number;

  /**
   * Path to a custom core module to use
   *
   * @defaultValue `null`
   */
  coreExtensionModule?: string | null;

  /**
   * Enable experimental FinalizationRegistry-based texture usage tracking
   * for texture garbage collection
   *
   * @remarks
   * By default, the Renderer uses a manual reference counting system to track
   * texture usage. Textures are eventually released from the Core Texture
   * Manager's Usage Cache when they are no longer referenced by any Nodes (or
   * SubTextures that are referenced by nodes). This works well enough, but has
   * the consequence of textures being removed from Usage Cache even if their
   * references are still alive in memory. This can require a texture to be
   * reloaded from the source when it is used again after being removed from
   * cache.
   *
   * This is an experimental feature that uses a FinalizationRegistry to track
   * texture usage. This causes textures to be removed from the Usage Cache only
   * when their references are no longer alive in memory. Meaning a loaded texture
   * will remain in the Usage Cache until it's reference is garbage collected.
   *
   * This feature is not enabled by default because browser support for the
   * FinalizationRegistry is limited. It should NOT be enabled in production apps
   * as this behavior is not guaranteed to be supported in the future. Developer
   * feedback on this feature, however, is welcome.
   *
   * @defaultValue `false`
   */
  experimental_FinalizationRegistryTextureUsageTracker?: boolean;

  textureCleanupOptions?: ManualCountTextureUsageTrackerOptions;

  /**
   * Interval in milliseconds to receive FPS updates
   *
   * @remarks
   * If set to `0`, FPS updates will be disabled.
   *
   * @defaultValue `0` (disabled)
   */
  fpsUpdateInterval?: number;

  /**
   * Include context call (i.e. WebGL) information in FPS updates
   *
   * @remarks
   * When enabled the number of calls to each context method over the
   * `fpsUpdateInterval` will be included in the FPS update payload's
   * `contextSpyData` property.
   *
   * Enabling the context spy has a serious impact on performance so only use it
   * when you need to extract context call information.
   *
   * @defaultValue `false` (disabled)
   */
  enableContextSpy?: boolean;

  /**
   * Number or Image Workers to use
   *
   * @remarks
   * On devices with multiple cores, this can be used to improve image loading
   * as well as reduce the impact of image loading on the main thread.
   * Set to 0 to disable image workers.
   *
   * @defaultValue `2`
   */
  numImageWorkers?: number;

  /**
   * Enable inspector
   *
   * @remarks
   * When enabled the renderer will spawn a inspector. The inspector will
   * replicate the state of the Nodes created in the renderer and allow
   * inspection of the state of the nodes.
   *
   * @defaultValue `false` (disabled)
   */
  enableInspector?: boolean;

  /**
   * Renderer mode
   */
  renderMode?: 'webgl' | 'canvas';
}

/**
 * The Renderer Main API
 *
 * @remarks
 * This is the primary class used to configure and operate the Renderer.
 *
 * It is used to create and destroy Nodes, as well as Texture and Shader
 * references.
 *
 * Example:
 * ```ts
 * import { RendererMain, MainCoreDriver } from '@lightningjs/renderer';
 *
 * // Initialize the Renderer
 * const renderer = new RendererMain(
 *   {
 *     appWidth: 1920,
 *     appHeight: 1080
 *   },
 *   'app',
 *   new MainCoreDriver(),
 * );
 * ```
 */
export class RendererMain extends EventEmitter {
  readonly root: INode | null = null;
  readonly driver: ICoreDriver;
  readonly canvas: HTMLCanvasElement;
  readonly settings: Readonly<Required<RendererMainSettings>>;
  private inspector: Inspector | null = null;
  private nodes: Map<number, INode> = new Map();
  private nextTextureId = 1;

  /**
   * Texture Usage Tracker for Usage Based Texture Garbage Collection
   *
   * @remarks
   * For internal use only. DO NOT ACCESS.
   */
  public textureTracker: TextureUsageTracker;

  /**
   * Constructs a new Renderer instance
   *
   * @param settings Renderer settings
   * @param target Element ID or HTMLElement to insert the canvas into
   * @param driver Core Driver to use
   */
  constructor(
    settings: RendererMainSettings,
    target: string | HTMLElement,
    driver: ICoreDriver,
  ) {
    super();
    const resolvedSettings: Required<RendererMainSettings> = {
      appWidth: settings.appWidth || 1920,
      appHeight: settings.appHeight || 1080,
      txMemByteThreshold: settings.txMemByteThreshold || 124e6,
      boundsMargin: settings.boundsMargin || 0,
      deviceLogicalPixelRatio: settings.deviceLogicalPixelRatio || 1,
      devicePhysicalPixelRatio:
        settings.devicePhysicalPixelRatio || window.devicePixelRatio,
      clearColor: settings.clearColor ?? 0x00000000,
      coreExtensionModule: settings.coreExtensionModule || null,
      experimental_FinalizationRegistryTextureUsageTracker:
        settings.experimental_FinalizationRegistryTextureUsageTracker ?? false,
      textureCleanupOptions: settings.textureCleanupOptions || {},
      fpsUpdateInterval: settings.fpsUpdateInterval || 0,
      numImageWorkers:
        settings.numImageWorkers !== undefined ? settings.numImageWorkers : 2,
      enableContextSpy: settings.enableContextSpy ?? false,
      enableInspector: settings.enableInspector ?? false,
      renderMode: settings.renderMode ?? 'webgl',
    };
    this.settings = resolvedSettings;

    const {
      appWidth,
      appHeight,
      deviceLogicalPixelRatio,
      devicePhysicalPixelRatio,
      enableInspector,
    } = resolvedSettings;

    const releaseCallback = (textureId: number) => {
      this.driver.releaseTexture(textureId);
    };

    const useFinalizationRegistryTracker =
      resolvedSettings.experimental_FinalizationRegistryTextureUsageTracker &&
      typeof FinalizationRegistry === 'function';
    this.textureTracker = useFinalizationRegistryTracker
      ? new FinalizationRegistryTextureUsageTracker(releaseCallback)
      : new ManualCountTextureUsageTracker(
          releaseCallback,
          this.settings.textureCleanupOptions,
        );

    const deviceLogicalWidth = appWidth * deviceLogicalPixelRatio;
    const deviceLogicalHeight = appHeight * deviceLogicalPixelRatio;

    this.driver = driver;

    const canvas = document.createElement('canvas');
    this.canvas = canvas;
    canvas.width = deviceLogicalWidth * devicePhysicalPixelRatio;
    canvas.height = deviceLogicalHeight * devicePhysicalPixelRatio;

    canvas.style.width = `${deviceLogicalWidth}px`;
    canvas.style.height = `${deviceLogicalHeight}px`;

    let targetEl: HTMLElement | null;
    if (typeof target === 'string') {
      targetEl = document.getElementById(target);
    } else {
      targetEl = target;
    }

    if (!targetEl) {
      throw new Error('Could not find target element');
    }

    // Hook up the driver's callbacks
    driver.onCreateNode = (node) => {
      this.nodes.set(node.id, node);
    };

    driver.onBeforeDestroyNode = (node) => {
      this.nodes.delete(node.id);
    };

    driver.onFpsUpdate = (fpsData) => {
      this.emit('fpsUpdate', fpsData);
    };

    driver.onFrameTick = (frameTickData) => {
      this.emit('frameTick', frameTickData);
    };

    driver.onIdle = () => {
      this.emit('idle');
    };

    targetEl.appendChild(canvas);

    if (enableInspector && !isProductionEnvironment()) {
      this.inspector = new Inspector(canvas, resolvedSettings);
    }
  }

  /**
   * Initialize the renderer
   *
   * @remarks
   * This method must be called and resolved asyncronously before any other
   * methods are called.
   */
  async init(): Promise<void> {
    await this.driver.init(this, this.settings, this.canvas);
    // eslint-disable-next-line @typescript-eslint/no-unnecessary-type-assertion
    (this.root as INode) = this.driver.getRootNode();
  }

  /**
   * Create a new scene graph node
   *
   * @remarks
   * A node is the main graphical building block of the Renderer scene graph. It
   * can be a container for other nodes, or it can be a leaf node that renders a
   * solid color, gradient, image, or specific texture, using a specific shader.
   *
   * To create a text node, see {@link createTextNode}.
   *
   * See {@link INode} for more details.
   *
   * @param props
   * @returns
   */
  createNode(props: Partial<INodeWritableProps>): INode {
    if (this.inspector) {
      return this.inspector.createNode(
        this.driver,
        this.resolveNodeDefaults(props),
      );
    }

    return this.driver.createNode(this.resolveNodeDefaults(props));
  }

  /**
   * Create a new scene graph text node
   *
   * @remarks
   * A text node is the second graphical building block of the Renderer scene
   * graph. It renders text using a specific text renderer that is automatically
   * chosen based on the font requested and what type of fonts are installed
   * into an app via a CoreExtension.
   *
   * See {@link ITextNode} for more details.
   *
   * @param props
   * @returns
   */
  createTextNode(props: Partial<ITextNodeWritableProps>): ITextNode {
    const fontSize = props.fontSize ?? 16;
    const data = {
      ...this.resolveNodeDefaults(props),
      text: props.text ?? '',
      textRendererOverride: props.textRendererOverride ?? null,
      fontSize,
      fontFamily: props.fontFamily ?? 'sans-serif',
      fontStyle: props.fontStyle ?? 'normal',
      fontWeight: props.fontWeight ?? 'normal',
      fontStretch: props.fontStretch ?? 'normal',
      textAlign: props.textAlign ?? 'left',
      contain: props.contain ?? 'none',
      scrollable: props.scrollable ?? false,
      scrollY: props.scrollY ?? 0,
      offsetY: props.offsetY ?? 0,
      letterSpacing: props.letterSpacing ?? 0,
      lineHeight: props.lineHeight, // `undefined` is a valid value
      maxLines: props.maxLines ?? 0,
      textBaseline: props.textBaseline ?? 'alphabetic',
      verticalAlign: props.verticalAlign ?? 'middle',
      overflowSuffix: props.overflowSuffix ?? '...',
      debug: props.debug ?? {},
    };

    if (this.inspector) {
      return this.inspector.createTextNode(this.driver, data);
    }

    return this.driver.createTextNode(data);
  }

  /**
   * Resolves the default property values for a Node
   *
   * @remarks
   * This method is used internally by the RendererMain to resolve the default
   * property values for a Node. It is exposed publicly so that it can be used
   * by Core Driver implementations.
   *
   * @param props
   * @returns
   */
  resolveNodeDefaults(props: Partial<INodeWritableProps>): INodeWritableProps {
    const color = props.color ?? 0xffffffff;
    const colorTl = props.colorTl ?? props.colorTop ?? props.colorLeft ?? color;
    const colorTr =
      props.colorTr ?? props.colorTop ?? props.colorRight ?? color;
    const colorBl =
      props.colorBl ?? props.colorBottom ?? props.colorLeft ?? color;
    const colorBr =
      props.colorBr ?? props.colorBottom ?? props.colorRight ?? color;
    const data = santizeCustomDataMap(props.data ?? {});

    return {
      x: props.x ?? 0,
      y: props.y ?? 0,
      width: props.width ?? 0,
      height: props.height ?? 0,
      alpha: props.alpha ?? 1,
      autosize: props.autosize ?? false,
      clipping: props.clipping ?? false,
      color,
      colorTop: props.colorTop ?? color,
      colorBottom: props.colorBottom ?? color,
      colorLeft: props.colorLeft ?? color,
      colorRight: props.colorRight ?? color,
      colorBl,
      colorBr,
      colorTl,
      colorTr,
      zIndex: props.zIndex ?? 0,
      zIndexLocked: props.zIndexLocked ?? 0,
      parent: props.parent ?? null,
      texture: props.texture ?? null,
      shader: props.shader ?? null,
      // Since setting the `src` will trigger a texture load, we need to set it after
      // we set the texture. Otherwise, problems happen.
      src: props.src ?? '',
      scale: props.scale ?? null,
      scaleX: props.scaleX ?? props.scale ?? 1,
      scaleY: props.scaleY ?? props.scale ?? 1,
      mount: props.mount ?? 0,
      mountX: props.mountX ?? props.mount ?? 0,
      mountY: props.mountY ?? props.mount ?? 0,
      pivot: props.pivot ?? 0.5,
      pivotX: props.pivotX ?? props.pivot ?? 0.5,
      pivotY: props.pivotY ?? props.pivot ?? 0.5,
      rotation: props.rotation ?? 0,
      rtt: props.rtt ?? false,
      data: data,
    };
  }

  /**
   * Destroy a node
   *
   * @remarks
   * This method destroys a node but does not destroy its children.
   *
   * @param node
   * @returns
   */
  destroyNode(node: INode) {
    if (this.inspector) {
      this.inspector.destroyNode(node);
    }

    return this.driver.destroyNode(node);
  }

  /**
   * Create a new texture reference
   *
   * @remarks
   * This method creates a new reference to a texture. The texture is not
   * loaded until it is used on a node.
   *
   * It can be assigned to a node's `texture` property, or it can be used
   * when creating a SubTexture.
   *
   * @param textureType
   * @param props
   * @param options
   * @returns
   */
  createTexture<TxType extends keyof TextureMap>(
    textureType: TxType,
    props: SpecificTextureRef<TxType>['props'],
    options?: TextureOptions,
  ): SpecificTextureRef<TxType> {
    const id = this.nextTextureId++;
    const desc = {
      descType: 'texture',
      txType: textureType,
      props,
      options: {
        ...options,
        // This ID is used to identify the texture in the CoreTextureManager's
        // ID Texture Map cache.
        id,
      },
    } satisfies SpecificTextureRef<TxType>;
    this.textureTracker.registerTexture(desc as TextureRef);
    return desc;
  }

  /**
   * Create a new shader reference
   *
   * @remarks
   * This method creates a new reference to a shader. The shader is not
   * loaded until it is used on a Node.
   *
   * It can be assigned to a Node's `shader` property.
   *
   * @param shaderType
   * @param props
   * @returns
   */
  createShader<ShType extends keyof ShaderMap>(
    shaderType: ShType,
    props?: SpecificShaderRef<ShType>['props'],
  ): IShaderController {
    return this.driver.createShaderController<ShType>({
      descType: 'shader',
      shType: shaderType,
      props: props as SpecificShaderRef<ShType>['props'],
    }) as IShaderController & SpecificShaderRef<ShType>['props'];
  }

  /**
   * Get a Node by its ID
   *
   * @param id
   * @returns
   */
  getNodeById(id: number): INode | null {
    return this.nodes.get(id) || null;
  }

  toggleFreeze() {
    throw new Error('Not implemented');
  }

  advanceFrame() {
    throw new Error('Not implemented');
  }

  /**
   * Re-render the current frame without advancing any running animations.
   *
   * @remarks
   * Any state changes will be reflected in the re-rendered frame. Useful for
   * debugging.
   *
   * May not do anything if the render loop is running on a separate worker.
   */
  rerender() {
    throw new Error('Not implemented');
  }
}<|MERGE_RESOLUTION|>--- conflicted
+++ resolved
@@ -41,11 +41,8 @@
 import { Inspector } from './Inspector.js';
 import { santizeCustomDataMap } from '../render-drivers/utils.js';
 import { isProductionEnvironment } from '../utils.js';
-<<<<<<< HEAD
+import type { StageOptions } from '../core/Stage.js';
 import type { IShaderController } from './IShaderController.js';
-=======
-import type { StageOptions } from '../core/Stage.js';
->>>>>>> 1dc7fba6
 
 /**
  * An immutable reference to a specific Texture type
