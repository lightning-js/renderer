--- conflicted
+++ resolved
@@ -17,7 +17,7 @@
  * limitations under the License.
  */
 
-/* eslint-disable @typescript-eslint/no-unused-vars */
+ 
 import type { ExtractProps, TextureMap } from '../core/CoreTextureManager.js';
 import { EventEmitter } from '../common/EventEmitter.js';
 import { assertTruthy, isProductionEnvironment } from '../utils.js';
@@ -36,6 +36,7 @@
   CoreShaderNode,
   PartialShaderProps,
   ExtractShaderProps,
+  BaseShaderNode,
 } from '../core/renderers/CoreShaderNode.js';
 
 /**
@@ -400,17 +401,11 @@
    * @param props
    * @returns
    */
-<<<<<<< HEAD
-  createNode<ShNode extends CoreShaderNode>(
+  createNode<ShNode extends BaseShaderNode = CoreShaderNode<any>>(
     props: Partial<INodeProps<ShNode>>,
   ): INode<ShNode> {
     assertTruthy(this.stage, 'Stage is not initialized');
 
-=======
-  createNode<
-    ShCtr extends BaseShaderController = ShaderController<'DefaultShader'>,
-  >(props: Partial<INodeProps<ShCtr>>): INode<ShCtr> {
->>>>>>> 7b9353f3
     const node = this.stage.createNode(props as Partial<CoreNodeProps>);
 
     if (this.inspector) {
