--- conflicted
+++ resolved
@@ -26,7 +26,6 @@
 import { createBound } from './lib/utils.js';
 import { ImageTexture } from './textures/ImageTexture.js';
 
-<<<<<<< HEAD
 describe('set color()', () => {
   const defaultProps: CoreNodeProps = {
     alpha: 0,
@@ -67,45 +66,6 @@
     preventCleanup: false,
     strictBounds: false,
   };
-=======
-const defaultProps: CoreNodeProps = {
-  alpha: 0,
-  autosize: false,
-  clipping: false,
-  color: 0,
-  colorBl: 0,
-  colorBottom: 0,
-  colorBr: 0,
-  colorLeft: 0,
-  colorRight: 0,
-  colorTl: 0,
-  colorTop: 0,
-  colorTr: 0,
-  height: 0,
-  mount: 0,
-  mountX: 0,
-  mountY: 0,
-  parent: null,
-  pivot: 0,
-  pivotX: 0,
-  pivotY: 0,
-  rotation: 0,
-  rtt: false,
-  scale: 0,
-  scaleX: 0,
-  scaleY: 0,
-  shader: mock<BaseShaderController>(),
-  src: '',
-  texture: null,
-  textureOptions: {} as TextureOptions,
-  width: 0,
-  x: 0,
-  y: 0,
-  zIndex: 0,
-  zIndexLocked: 0,
-  preventCleanup: false,
-  strictBounds: false,
-};
 
 const clippingRect = {
   x: 0,
@@ -122,7 +82,6 @@
     state: 'loaded',
   },
 });
->>>>>>> ff7e0e26
 
 describe('set color()', () => {
   it('should set all color subcomponents.', () => {
