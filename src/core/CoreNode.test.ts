--- conflicted
+++ resolved
@@ -29,10 +29,7 @@
   const defaultProps: CoreNodeProps = {
     alpha: 0,
     autosize: false,
-<<<<<<< HEAD
-=======
     boundsMargin: null,
->>>>>>> 69eb8148
     clipping: false,
     color: 0,
     colorBl: 0,
@@ -56,11 +53,7 @@
     scale: 0,
     scaleX: 0,
     scaleY: 0,
-<<<<<<< HEAD
     shader: null,
-=======
-    shader: mock<BaseShaderController>(),
->>>>>>> 69eb8148
     src: '',
     texture: null,
     textureOptions: {} as TextureOptions,
@@ -98,6 +91,7 @@
       node.colorTr = 0xcceeffff;
 
       node.color = 0xffffffff;
+      node.color = 0xffffffff;
 
       expect(node.color).toBe(0xffffffff);
       expect(node.colorBl).toBe(0xffffffff);
@@ -115,6 +109,7 @@
       node.updateType = 0;
 
       node.color = 0xffffffff;
+      node.color = 0xffffffff;
 
       expect(node.updateType).toBe(UpdateType.PremultipliedColors);
     });
