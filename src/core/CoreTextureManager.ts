/*
 * If not stated otherwise in this file or this component's LICENSE file the
 * following copyright and licenses apply:
 *
 * Copyright 2023 Comcast Cable Communications Management, LLC.
 *
 * Licensed under the Apache License, Version 2.0 (the License);
 * you may not use this file except in compliance with the License.
 * You may obtain a copy of the License at
 *
 * http://www.apache.org/licenses/LICENSE-2.0
 *
 * Unless required by applicable law or agreed to in writing, software
 * distributed under the License is distributed on an "AS IS" BASIS,
 * WITHOUT WARRANTIES OR CONDITIONS OF ANY KIND, either express or implied.
 * See the License for the specific language governing permissions and
 * limitations under the License.
 */

import { ImageWorkerManager } from './lib/ImageWorker.js';
import type { CoreRenderer } from './renderers/CoreRenderer.js';
import { ColorTexture } from './textures/ColorTexture.js';
import { ImageTexture } from './textures/ImageTexture.js';
import { NoiseTexture } from './textures/NoiseTexture.js';
import { SubTexture } from './textures/SubTexture.js';
import { RenderTexture } from './textures/RenderTexture.js';
import type { Texture } from './textures/Texture.js';
import { EventEmitter } from '../common/EventEmitter.js';
import { getTimeStamp } from './platform.js';
import type { Stage } from './Stage.js';

/**
 * Augmentable map of texture class types
 *
 * @remarks
 * This interface can be augmented by other modules/apps to add additional
 * texture types. The ones included directly here are the ones that are
 * included in the core library.
 */
export interface TextureMap {
  ColorTexture: typeof ColorTexture;
  ImageTexture: typeof ImageTexture;
  NoiseTexture: typeof NoiseTexture;
  SubTexture: typeof SubTexture;
  RenderTexture: typeof RenderTexture;
}

export interface CreateImageBitmapSupport {
  basic: boolean; // Supports createImageBitmap(image)
  options: boolean; // Supports createImageBitmap(image, options)
  full: boolean; // Supports createImageBitmap(image, sx, sy, sw, sh, options)
}

export type ExtractProps<Type> = Type extends { z$__type__Props: infer Props }
  ? Props
  : never;

/**
 * Contains information about the texture manager's internal state
 * for debugging purposes.
 */
export interface TextureManagerDebugInfo {
  keyCacheSize: number;
}

export type ResizeModeOptions =
  | {
      /**
       * Specifies that the image should be resized to cover the specified dimensions.
       */
      type: 'cover';
      /**
       * The horizontal clipping position
       * To clip the left, set clipX to 0. To clip the right, set clipX to 1.
       * clipX 0.5 will clip a equal amount from left and right
       *
       * @defaultValue 0.5
       */
      clipX?: number;
      /**
       * The vertical clipping position
       * To clip the top, set clipY to 0. To clip the bottom, set clipY to 1.
       * clipY 0.5 will clip a equal amount from top and bottom
       *
       * @defaultValue 0.5
       */
      clipY?: number;
    }
  | {
      /**
       * Specifies that the image should be resized to fit within the specified dimensions.
       */
      type: 'contain';
    };

/**
 * Universal options for all texture types
 *
 * @remarks
 * Texture Options provide a way to specify options that are relevant to the
 * texture loading process (including caching) and specifically for how a
 * texture is rendered within a specific Node (or set of Nodes).
 *
 * They are not used in determining the cache key for a texture (except if
 * the `cacheKey` option is provided explicitly to oveerride the default
 * cache key for the texture instance) nor are they stored/referenced within
 * the texture instance itself. Instead, the options are stored/referenced
 * within individual Nodes. So a single texture instance can be used in
 * multiple Nodes each using a different set of options.
 */
export interface TextureOptions {
  /**
   * Preload the texture immediately even if it's not being rendered to the
   * screen.
   *
   * @remarks
   * This allows the texture to be used immediately without any delay when it
   * is first needed for rendering. Otherwise the loading process will start
   * when the texture is first rendered, which may cause a delay in that texture
   * being shown properly.
   *
   * @defaultValue `false`
   */
  preload?: boolean;

  /**
   * Prevent clean up of the texture when it is no longer being used.
   *
   * @remarks
   * This is useful when you want to keep the texture in memory for later use.
   * Regardless of whether the texture is being used or not, it will not be
   * cleaned up.
   *
   * @defaultValue `false`
   */
  preventCleanup?: boolean;

  /**
   * Flip the texture horizontally when rendering
   *
   * @defaultValue `false`
   */
  flipX?: boolean;

  /**
   * Flip the texture vertically when rendering
   *
   * @defaultValue `false`
   */
  flipY?: boolean;

  /**
   * You can use resizeMode to determine the clipping automatically from the width
   * and height of the source texture. This can be convenient if you are unsure about
   * the exact image sizes but want the image to cover a specific area.
   *
   * The resize modes cover and contain are supported
   */
  resizeMode?: ResizeModeOptions;
}

export class CoreTextureManager extends EventEmitter {
  /**
   * Map of textures by cache key
   */
  keyCache: Map<string, Texture> = new Map();

  /**
   * Map of cache keys by texture
   */
  inverseKeyCache: WeakMap<Texture, string> = new WeakMap();

  /**
   * Map of texture constructors by their type name
   */
  txConstructors: Partial<TextureMap> = {};

  private downloadTextureSourceQueue: Array<Texture> = [];
  private priorityQueue: Array<Texture> = [];
  private uploadTextureQueue: Array<Texture> = [];
  private initialized = false;
  private stage: Stage;

  imageWorkerManager: ImageWorkerManager | null = null;
  hasCreateImageBitmap = !!self.createImageBitmap;
  imageBitmapSupported = {
    basic: false,
    options: false,
    full: false,
  };

  hasWorker = !!self.Worker;
  /**
   * Renderer that this texture manager is associated with
   *
   * @remarks
   * This MUST be set before the texture manager is used. Otherwise errors
   * will occur when using the texture manager.
   */
  renderer!: CoreRenderer;

  /**
   * The current frame time in milliseconds
   *
   * @remarks
   * This is used to populate the `lastRenderableChangeTime` property of
   * {@link Texture} instances when their renderable state changes.
   *
   * Set by stage via `updateFrameTime` method.
   */
  frameTime = 0;

  constructor(stage: Stage, numImageWorkers: number) {
    super();
    this.stage = stage;
    this.validateCreateImageBitmap()
      .then((result) => {
        this.hasCreateImageBitmap =
          result.basic || result.options || result.full;
        this.imageBitmapSupported = result;

        if (!this.hasCreateImageBitmap) {
          console.warn(
            '[Lightning] createImageBitmap is not supported on this browser. ImageTexture will be slower.',
          );
        }

        if (
          this.hasCreateImageBitmap &&
          this.hasWorker &&
          numImageWorkers > 0
        ) {
          this.imageWorkerManager = new ImageWorkerManager(
            numImageWorkers,
            result,
          );
        } else {
          console.warn(
            '[Lightning] Imageworker is 0 or not supported on this browser. Image loading will be slower.',
          );
        }

        this.initialized = true;
        this.emit('initialized');
      })
      .catch((e) => {
        console.warn(
          '[Lightning] createImageBitmap is not supported on this browser. ImageTexture will be slower.',
        );

        // initialized without image worker manager and createImageBitmap
        this.initialized = true;
        this.emit('initialized');
      });

    this.registerTextureType('ImageTexture', ImageTexture);
    this.registerTextureType('ColorTexture', ColorTexture);
    this.registerTextureType('NoiseTexture', NoiseTexture);
    this.registerTextureType('SubTexture', SubTexture);
    this.registerTextureType('RenderTexture', RenderTexture);
  }

  private async validateCreateImageBitmap(): Promise<CreateImageBitmapSupport> {
    // Test if createImageBitmap is supported using a simple 1x1 PNG image
    // prettier-ignore
    const pngBinaryData = new Uint8Array([
      0x89, 0x50, 0x4e, 0x47,
      0x0d, 0x0a, 0x1a, 0x0a, // PNG signature
      0x00, 0x00, 0x00, 0x0d, // IHDR chunk length
      0x49, 0x48, 0x44, 0x52, // "IHDR" chunk type
      0x00, 0x00, 0x00, 0x01, // Width: 1
      0x00, 0x00, 0x00, 0x01, // Height: 1
      0x01,                   // Bit depth: 1
      0x03,                   // Color type: Indexed
      0x00,                   // Compression method: Deflate
      0x00,                   // Filter method: None
      0x00,                   // Interlace method: None
      0x25, 0xdb, 0x56, 0xca, // CRC for IHDR
      0x00, 0x00, 0x00, 0x03, // PLTE chunk length
      0x50, 0x4c, 0x54, 0x45, // "PLTE" chunk type
      0x00, 0x00, 0x00,       // Palette entry: Black
      0xa7, 0x7a, 0x3d, 0xda, // CRC for PLTE
      0x00, 0x00, 0x00, 0x01, // tRNS chunk length
      0x74, 0x52, 0x4e, 0x53, // "tRNS" chunk type
      0x00,                   // Transparency for black: Fully transparent
      0x40, 0xe6, 0xd8, 0x66, // CRC for tRNS
      0x00, 0x00, 0x00, 0x0a, // IDAT chunk length
      0x49, 0x44, 0x41, 0x54, // "IDAT" chunk type
      0x08, 0xd7,             // Deflate header
      0x63, 0x60, 0x00, 0x00,
      0x00, 0x02, 0x00, 0x01, // Zlib-compressed data
      0xe2, 0x21, 0xbc, 0x33, // CRC for IDAT
      0x00, 0x00, 0x00, 0x00, // IEND chunk length
      0x49, 0x45, 0x4e, 0x44, // "IEND" chunk type
      0xae, 0x42, 0x60, 0x82, // CRC for IEND
    ]);

    const support: CreateImageBitmapSupport = {
      basic: false,
      options: false,
      full: false,
    };

    // Test basic createImageBitmap support
    const blob = new Blob([pngBinaryData], { type: 'image/png' });
    const bitmap = await createImageBitmap(blob);
    bitmap.close?.();
    support.basic = true;

    // Test createImageBitmap with options support
    try {
      const options = { premultiplyAlpha: 'none' as const };
      const bitmapWithOptions = await createImageBitmap(blob, options);
      bitmapWithOptions.close?.();
      support.options = true;
    } catch (e) {
      /* ignore */
    }

    // Test createImageBitmap with full options support
    try {
      const bitmapWithFullOptions = await createImageBitmap(blob, 0, 0, 1, 1, {
        premultiplyAlpha: 'none',
      });
      bitmapWithFullOptions.close?.();
      support.full = true;
    } catch (e) {
      /* ignore */
    }

    return support;
  }

  registerTextureType<Type extends keyof TextureMap>(
    textureType: Type,
    textureClass: TextureMap[Type],
  ): void {
    this.txConstructors[textureType] = textureClass;
  }

  /**
   * Enqueue a texture for downloading its source image.
   */
  enqueueDownloadTextureSource(texture: Texture): void {
    if (!this.downloadTextureSourceQueue.includes(texture)) {
      this.downloadTextureSourceQueue.push(texture);
    }
  }

  /**
   * Enqueue a texture for uploading to the GPU.
   *
   * @param texture - The texture to upload
   */
  enqueueUploadTexture(texture: Texture): void {
    if (this.uploadTextureQueue.includes(texture) === false) {
      this.uploadTextureQueue.push(texture);
    }
  }

  /**
   * Create a texture
   *
   * @param textureType - The type of texture to create
   * @param props - The properties to use for the texture
   */
  createTexture<Type extends keyof TextureMap>(
    textureType: Type,
    props: ExtractProps<TextureMap[Type]>,
  ): InstanceType<TextureMap[Type]> {
    let texture: Texture | undefined;
    const TextureClass = this.txConstructors[textureType];
    if (!TextureClass) {
      throw new Error(`Texture type "${textureType}" is not registered`);
    }

    const cacheKey = TextureClass.makeCacheKey(props as any);
    if (cacheKey && this.keyCache.has(cacheKey)) {
      // eslint-disable-next-line @typescript-eslint/no-non-null-assertion
      texture = this.keyCache.get(cacheKey)!;
    } else {
      // eslint-disable-next-line @typescript-eslint/no-unsafe-argument, @typescript-eslint/no-explicit-any
      texture = new TextureClass(this, props as any);

      if (cacheKey) {
        this.initTextureToCache(texture, cacheKey);
      }
    }

    return texture as InstanceType<TextureMap[Type]>;
  }

  orphanTexture(texture: Texture): void {
    this.stage.txMemManager.addToOrphanedTextures(texture);
  }

  /**
   * Override loadTexture to use the batched approach.
   *
   * @param texture - The texture to load
   * @param immediate - Whether to prioritize the texture for immediate loading
   */
  loadTexture(texture: Texture, priority?: boolean): void {
<<<<<<< HEAD
=======
    this.stage.txMemManager.removeFromOrphanedTextures(texture);

    if (texture.state === 'loaded' || texture.state === 'loading') {
      return;
    }

    texture.setSourceState('loading');
    texture.setCoreCtxState('loading');

>>>>>>> 09ee79b8
    // if we're not initialized, just queue the texture into the priority queue
    if (this.initialized === false) {
      this.priorityQueue.push(texture);
      return;
    }

    // prioritize the texture for immediate loading
    if (priority === true) {
      texture
        .getTextureData()
        .then(() => {
          this.uploadTexture(texture);
        })
        .catch((err) => {
          console.error(err);
        });
    }

    // enqueue the texture for download and upload
    this.enqueueDownloadTextureSource(texture);
  }

  /**
   * Upload a texture to the GPU
   *
   * @param texture Texture to upload
   */
  uploadTexture(texture: Texture): void {
    const coreContext = texture.loadCtxTexture();
    coreContext.load();
  }

  /**
   * Process a limited number of downloads and uploads.
   *
   * @param maxItems - The maximum number of items to process
   */
  processSome(maxProcessingTime: number): void {
    if (this.initialized === false) {
      return;
    }

    const startTime = getTimeStamp();

    // Process priority queue
    while (
      this.priorityQueue.length > 0 &&
      getTimeStamp() - startTime < maxProcessingTime
    ) {
      // eslint-disable-next-line @typescript-eslint/no-non-null-assertion
      const texture = this.priorityQueue.shift()!;
      texture.getTextureData().then(() => {
        if (texture.state === 'failed') {
          return;
        }

        this.uploadTexture(texture);
      });
    }

    // Process uploads
    while (
      this.uploadTextureQueue.length > 0 &&
      getTimeStamp() - startTime < maxProcessingTime
    ) {
      // eslint-disable-next-line @typescript-eslint/no-non-null-assertion
      this.uploadTexture(this.uploadTextureQueue.shift()!);
    }

    // Process downloads
    while (
      this.downloadTextureSourceQueue.length > 0 &&
      getTimeStamp() - startTime < maxProcessingTime
    ) {
      // eslint-disable-next-line @typescript-eslint/no-non-null-assertion
      const texture = this.downloadTextureSourceQueue.shift()!;
      queueMicrotask(() => {
        texture.getTextureData().then(() => {
          if (texture.state === 'failed') {
            return;
          }

          this.enqueueUploadTexture(texture);
        });
      });
    }
  }

  public hasUpdates(): boolean {
    return (
      this.downloadTextureSourceQueue.length > 0 ||
      this.uploadTextureQueue.length > 0
    );
  }

  /**
   * Initialize a texture to the cache
   *
   * @param texture Texture to cache
   * @param cacheKey Cache key for the texture
   */
  initTextureToCache(texture: Texture, cacheKey: string) {
    const { keyCache, inverseKeyCache } = this;
    keyCache.set(cacheKey, texture);
    inverseKeyCache.set(texture, cacheKey);
  }

  /**
   * Get a texture from the cache
   *
   * @param cacheKey
   */
  getTextureFromCache(cacheKey: string): Texture | undefined {
    return this.keyCache.get(cacheKey);
  }

  /**
   * Remove a texture from the cache
   *
   * @remarks
   * Called by Texture Cleanup when a texture is freed.
   *
   * @param texture
   */
  removeTextureFromCache(texture: Texture) {
    const { inverseKeyCache, keyCache } = this;
    const cacheKey = inverseKeyCache.get(texture);
    if (cacheKey) {
      keyCache.delete(cacheKey);
    }
  }

  /**
   * Resolve a parent texture from the cache or fallback to the provided texture.
   *
   * @param texture - The provided texture to resolve.
   * @returns The cached or provided texture.
   */
  resolveParentTexture(texture: ImageTexture): Texture {
    if (!texture?.props) {
      return texture;
    }

    const cacheKey = ImageTexture.makeCacheKey(texture.props);
    const cachedTexture = cacheKey
      ? this.getTextureFromCache(cacheKey)
      : undefined;
    return cachedTexture ?? texture;
  }
}<|MERGE_RESOLUTION|>--- conflicted
+++ resolved
@@ -401,8 +401,6 @@
    * @param immediate - Whether to prioritize the texture for immediate loading
    */
   loadTexture(texture: Texture, priority?: boolean): void {
-<<<<<<< HEAD
-=======
     this.stage.txMemManager.removeFromOrphanedTextures(texture);
 
     if (texture.state === 'loaded' || texture.state === 'loading') {
@@ -412,7 +410,6 @@
     texture.setSourceState('loading');
     texture.setCoreCtxState('loading');
 
->>>>>>> 09ee79b8
     // if we're not initialized, just queue the texture into the priority queue
     if (this.initialized === false) {
       this.priorityQueue.push(texture);
