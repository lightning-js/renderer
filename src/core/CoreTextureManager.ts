--- conflicted
+++ resolved
@@ -163,16 +163,12 @@
 
   imageWorkerManager: ImageWorkerManager | null = null;
   hasCreateImageBitmap = !!self.createImageBitmap;
-<<<<<<< HEAD
-  createImageBitmapNotSupportsOptions = false;
-=======
   imageBitmapSupported = {
     basic: false,
     options: false,
     full: false,
   };
 
->>>>>>> 2b3a8665
   hasWorker = !!self.Worker;
   /**
    * Renderer that this texture manager is associated with
@@ -202,9 +198,6 @@
           result.basic || result.options || result.full;
         this.imageBitmapSupported = result;
 
-<<<<<<< HEAD
-    this.checkCompatibilities();
-=======
         if (!this.hasCreateImageBitmap) {
           console.warn(
             '[Lightning] createImageBitmap is not supported on this browser. ImageTexture will be slower.',
@@ -241,7 +234,6 @@
         // initialized without image worker manager and createImageBitmap
         this.emit('initialized');
       });
->>>>>>> 2b3a8665
 
     this.registerTextureType('ImageTexture', ImageTexture);
     this.registerTextureType('ColorTexture', ColorTexture);
@@ -442,26 +434,4 @@
       keyCache.delete(cacheKey);
     }
   }
-
-  checkCompatibilities() {
-    // check compatibility with createImageBitmap
-    if (!this.hasCreateImageBitmap) {
-      console.warn(
-        '[Lightning] createImageBitmap is not supported on this browser. ImageTexture will be slower.',
-      );
-    } else {
-      self.createImageBitmap(new Blob(), {}).catch((e: unknown) => {
-        if (
-          e instanceof Error &&
-          e.message ===
-            "Failed to execute 'createImageBitmap' on 'Window': No function was found that matched the signature provided."
-        ) {
-          console.warn(
-            '[Lightning] createImageBitmap not supports (image, options) signature on this browser.',
-          );
-          this.createImageBitmapNotSupportsOptions = true;
-        }
-      });
-    }
-  }
 }