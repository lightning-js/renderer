/*
 * If not stated otherwise in this file or this component's LICENSE file the
 * following copyright and licenses apply:
 *
 * Copyright 2023 Comcast Cable Communications Management, LLC.
 *
 * Licensed under the Apache License, Version 2.0 (the License);
 * you may not use this file except in compliance with the License.
 * You may obtain a copy of the License at
 *
 * http://www.apache.org/licenses/LICENSE-2.0
 *
 * Unless required by applicable law or agreed to in writing, software
 * distributed under the License is distributed on an "AS IS" BASIS,
 * WITHOUT WARRANTIES OR CONDITIONS OF ANY KIND, either express or implied.
 * See the License for the specific language governing permissions and
 * limitations under the License.
 */

import type { Dimensions } from '../../common/CommonTypes.js';
import type { BaseShaderController } from '../../main-api/ShaderController.js';
import type { CoreNode } from '../CoreNode.js';
import type { CoreShaderManager } from '../CoreShaderManager.js';
import type {
  CoreTextureManager,
  TextureOptions,
} from '../CoreTextureManager.js';
import type { Stage } from '../Stage.js';
import type { TextureMemoryManager } from '../TextureMemoryManager.js';
import type { ContextSpy } from '../lib/ContextSpy.js';
import type { RenderCoords } from '../lib/RenderCoords.js';
import type { RectWithValid } from '../lib/utils.js';
import type { Texture } from '../textures/Texture.js';
import { CoreContextTexture } from './CoreContextTexture.js';
import type { CoreShader } from './CoreShader.js';

export interface QuadOptions {
  width: number;
  height: number;
  colorTl: number;
  colorTr: number;
  colorBl: number;
  colorBr: number;
  texture: Texture | null;
  textureOptions: TextureOptions | null;
  zIndex: number;
  shader: CoreShader | null;
  shaderProps: Record<string, unknown> | null;
  alpha: number;
  clippingRect: RectWithValid;
  tx: number;
  ty: number;
  ta: number;
  tb: number;
  tc: number;
  td: number;
  renderCoords?: RenderCoords;
  rtt?: boolean;
  parentHasRenderTexture?: boolean;
  framebufferDimensions?: Dimensions;
}

export interface CoreRendererOptions {
  stage: Stage;
  canvas: HTMLCanvasElement | OffscreenCanvas;
  pixelRatio: number;
  txManager: CoreTextureManager;
  txMemManager: TextureMemoryManager;
  shManager: CoreShaderManager;
  clearColor: number;
  bufferMemory: number;
  contextSpy: ContextSpy | null;
}

export interface BufferInfo {
  totalUsed: number;
  totalAvailable: number;
}

export abstract class CoreRenderer {
  public options: CoreRendererOptions;
  public mode: 'webgl' | 'canvas' | undefined;

  readonly stage: Stage;

  //// Core Managers
  txManager: CoreTextureManager;
  txMemManager: TextureMemoryManager;
  shManager: CoreShaderManager;
  rttNodes: CoreNode[] = [];

  constructor(options: CoreRendererOptions) {
    this.options = options;
    this.stage = options.stage;
    this.txManager = options.txManager;
    this.txMemManager = options.txMemManager;
    this.shManager = options.shManager;
  }

  abstract reset(): void;
  abstract render(surface?: 'screen' | CoreContextTexture): void;
  abstract addQuad(quad: QuadOptions): void;
  abstract createCtxTexture(textureSource: Texture): CoreContextTexture;
  abstract getShaderManager(): CoreShaderManager;
  abstract get renderToTextureActive(): boolean;
  abstract get activeRttNode(): CoreNode | null;
  abstract renderRTTNodes(): void;
  abstract removeRTTNode(node: CoreNode): void;
  abstract renderToTexture(node: CoreNode): void;
<<<<<<< HEAD
  abstract getBufferInfo(): BufferInfo | null;
=======
  abstract getDefShaderCtr(): BaseShaderController;
>>>>>>> db12659c
}<|MERGE_RESOLUTION|>--- conflicted
+++ resolved
@@ -107,9 +107,6 @@
   abstract renderRTTNodes(): void;
   abstract removeRTTNode(node: CoreNode): void;
   abstract renderToTexture(node: CoreNode): void;
-<<<<<<< HEAD
   abstract getBufferInfo(): BufferInfo | null;
-=======
   abstract getDefShaderCtr(): BaseShaderController;
->>>>>>> db12659c
 }