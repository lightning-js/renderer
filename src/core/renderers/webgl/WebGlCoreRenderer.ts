/*
 * If not stated otherwise in this file or this component's LICENSE file the
 * following copyright and licenses apply:
 *
 * Copyright 2023 Comcast Cable Communications Management, LLC.
 *
 * Licensed under the Apache License, Version 2.0 (the License);
 * you may not use this file except in compliance with the License.
 * You may obtain a copy of the License at
 *
 * http://www.apache.org/licenses/LICENSE-2.0
 *
 * Unless required by applicable law or agreed to in writing, software
 * distributed under the License is distributed on an "AS IS" BASIS,
 * WITHOUT WARRANTIES OR CONDITIONS OF ANY KIND, either express or implied.
 * See the License for the specific language governing permissions and
 * limitations under the License.
 */

import { assertTruthy, createWebGLContext } from '../../../utils.js';
import {
  CoreRenderer,
  type BufferInfo,
  type CoreRendererOptions,
  type QuadOptions,
} from '../CoreRenderer.js';
import { WebGlCoreRenderOp } from './WebGlCoreRenderOp.js';
import type { CoreContextTexture } from '../CoreContextTexture.js';
import {
  createIndexBuffer,
  type CoreWebGlParameters,
  type CoreWebGlExtensions,
  getWebGlParameters,
  getWebGlExtensions,
  type WebGlColor,
} from './internal/RendererUtils.js';
import { WebGlCoreCtxTexture } from './WebGlCoreCtxTexture.js';
import { Texture, TextureType } from '../../textures/Texture.js';
import { ColorTexture } from '../../textures/ColorTexture.js';
import { SubTexture } from '../../textures/SubTexture.js';
import { WebGlCoreCtxSubTexture } from './WebGlCoreCtxSubTexture.js';
import { BufferCollection } from './internal/BufferCollection.js';
import { compareRect, getNormalizedRgbaComponents } from '../../lib/utils.js';
import { WebGlShaderProgram } from './WebGlShaderProgram.js';
import { WebGlContextWrapper } from '../../lib/WebGlContextWrapper.js';
import { RenderTexture } from '../../textures/RenderTexture.js';
import type { CoreNode } from '../../CoreNode.js';
import { WebGlCoreCtxRenderTexture } from './WebGlCoreCtxRenderTexture.js';
import { Default } from './shaders/Default.js';
import type { WebGlShaderConfig } from './WebGlShaderProgram.js';
import { WebGlShaderNode } from './WebGlShaderNode.js';
import type { CoreShaderNode } from '../CoreShaderNode.js';

const WORDS_PER_QUAD = 24;
// const BYTES_PER_QUAD = WORDS_PER_QUAD * 4;

export type WebGlCoreRendererOptions = CoreRendererOptions;

interface CoreWebGlSystem {
  parameters: CoreWebGlParameters;
  extensions: CoreWebGlExtensions;
}

export class WebGlCoreRenderer extends CoreRenderer {
  //// WebGL Native Context and Data
  glw: WebGlContextWrapper;
  system: CoreWebGlSystem;

  //// Persistent data
  quadBuffer: ArrayBuffer;
  fQuadBuffer: Float32Array;
  uiQuadBuffer: Uint32Array;
  renderOps: WebGlCoreRenderOp[] = [];

  //// Render Op / Buffer Filling State
  curBufferIdx = 0;
  curRenderOp: WebGlCoreRenderOp | null = null;
  override rttNodes: CoreNode[] = [];
  activeRttNode: CoreNode | null = null;

  //// Default Shader
  defaultShaderNode: WebGlShaderNode | null = null;
  quadBufferCollection: BufferCollection;

  clearColor: WebGlColor = {
    raw: 0x00000000,
    normalized: [0, 0, 0, 0],
  };

  /**
   * White pixel texture used by default when no texture is specified.
   */
  defaultTexture: Texture | null = null;

  quadBufferUsage = 0;
  /**
   * Whether the renderer is currently rendering to a texture.
   */
  public renderToTextureActive = false;

  constructor(options: WebGlCoreRendererOptions) {
    super(options);

    this.quadBuffer = new ArrayBuffer(this.stage.options.quadBufferSize);
    this.fQuadBuffer = new Float32Array(this.quadBuffer);
    this.uiQuadBuffer = new Uint32Array(this.quadBuffer);

    this.mode = 'webgl';

    const { canvas, clearColor, bufferMemory } = options;

    const gl = createWebGLContext(
      canvas,
      options.forceWebGL2,
      options.contextSpy,
    );
    const glw = (this.glw = new WebGlContextWrapper(gl));
    glw.viewport(0, 0, canvas.width, canvas.height);

    this.updateClearColor(clearColor);

    glw.setBlend(true);
    glw.blendFunc(glw.ONE, glw.ONE_MINUS_SRC_ALPHA);

    createIndexBuffer(glw, bufferMemory);

    this.system = {
      parameters: getWebGlParameters(this.glw),
      extensions: getWebGlExtensions(this.glw),
    };
    const quadBuffer = glw.createBuffer();
    assertTruthy(quadBuffer);
    const stride = 6 * Float32Array.BYTES_PER_ELEMENT;
    this.quadBufferCollection = new BufferCollection([
      {
        buffer: quadBuffer,
        attributes: {
          a_position: {
            name: 'a_position',
            size: 2, // 2 components per iteration
            type: glw.FLOAT, // the data is 32bit floats
            normalized: false, // don't normalize the data
            stride, // 0 = move forward size * sizeof(type) each iteration to get the next position
            offset: 0, // start at the beginning of the buffer
          },
          a_textureCoordinate: {
            name: 'a_textureCoordinate',
            size: 2,
            type: glw.FLOAT,
            normalized: false,
            stride,
            offset: 2 * Float32Array.BYTES_PER_ELEMENT,
          },
          a_color: {
            name: 'a_color',
            size: 4,
            type: glw.UNSIGNED_BYTE,
            normalized: true,
            stride,
            offset: 4 * Float32Array.BYTES_PER_ELEMENT,
          },
          a_textureIndex: {
            name: 'a_textureIndex',
            size: 1,
            type: glw.FLOAT,
            normalized: false,
            stride,
            offset: 5 * Float32Array.BYTES_PER_ELEMENT,
          },
        },
      },
    ]);
  }

  load() {
    this.defaultTexture = new ColorTexture(this.stage.txManager);

    // Mark the default texture as ALWAYS renderable
    // This prevents it from ever being cleaned up.
    // Fixes https://github.com/lightning-js/renderer/issues/262
    this.defaultTexture.setRenderableOwner(this, true);

    // When the default texture is loaded, request a render in case the
    // RAF is paused. Fixes: https://github.com/lightning-js/renderer/issues/123
    this.defaultTexture.once('loaded', () => {
      this.stage.requestRender();
    });

    this.defaultShaderNode = this.stage.shManager.createShader(
      Default,
    ) as WebGlShaderNode;
  }

  reset() {
    const { glw } = this;
    this.curBufferIdx = 0;
    this.curRenderOp = null;
    this.renderOps.length = 0;
    glw.setScissorTest(false);
    glw.clear();
  }

  createShaderProgram(
    shaderConfig: WebGlShaderConfig<any>,
    props: Record<string, any>,
  ): WebGlShaderProgram {
    return new WebGlShaderProgram(this, shaderConfig, props);
  }

  createShaderNode(
    shaderConfig: WebGlShaderConfig<any>,
    program: WebGlShaderProgram,
    props?: Record<string, any>,
  ) {
    return new WebGlShaderNode(shaderConfig, program, this.stage, props);
  }

  createCtxTexture(textureSource: Texture): CoreContextTexture {
    if (textureSource instanceof SubTexture) {
      return new WebGlCoreCtxSubTexture(
        this.glw,
        this.stage.txMemManager,
        textureSource,
      );
    } else if (textureSource instanceof RenderTexture) {
      return new WebGlCoreCtxRenderTexture(
        this.glw,
        this.stage.txMemManager,
        textureSource,
      );
    }
    return new WebGlCoreCtxTexture(
      this.glw,
      this.stage.txMemManager,
      textureSource,
    );
  }

  /**
   * This function adds a quad (a rectangle composed of two triangles) to the WebGL rendering pipeline.
   *
   * It takes a set of options that define the quad's properties, such as its dimensions, colors, texture, shader, and transformation matrix.
   * The function first updates the shader properties with the current dimensions if necessary, then sets the default texture if none is provided.
   * It then checks if a new render operation is needed, based on the current shader and clipping rectangle.
   * If a new render operation is needed, it creates one and updates the current render operation.
   * The function then adjusts the texture coordinates based on the texture options and adds the texture to the texture manager.
   *
   * Finally, it calculates the vertices for the quad, taking into account any transformations, and adds them to the quad buffer.
   * The function updates the length and number of quads in the current render operation, and updates the current buffer index.
   */
  addQuad(params: QuadOptions) {
    const { fQuadBuffer, uiQuadBuffer } = this;
    const shaderProps = params.shader.getResolvedProps() || null;
    let texture = params.texture || this.defaultTexture!;

    assertTruthy(texture.ctxTexture !== undefined, 'Invalid texture type');

    let { curBufferIdx: bufferIdx, curRenderOp } = this;
    const targetDims = { width: -1, height: -1 };
    targetDims.width = params.width;
    targetDims.height = params.height;

    if (this.reuseRenderOp(params) === false) {
      this.newRenderOp(params, bufferIdx);
      curRenderOp = this.curRenderOp;
      assertTruthy(curRenderOp);
    }

    let texCoordX1 = 0;
    let texCoordY1 = 0;
    let texCoordX2 = 1;
    let texCoordY2 = 1;

    if (texture.type === TextureType.subTexture) {
      const {
        x: tx,
        y: ty,
        width: tw,
        height: th,
      } = (texture as SubTexture).props;
      const { width: parentW = 0, height: parentH = 0 } = (
        texture as SubTexture
      ).parentTexture.dimensions || { width: 0, height: 0 };
      texCoordX1 = tx / parentW;
      texCoordX2 = texCoordX1 + tw / parentW;
      texCoordY1 = ty / parentH;
      texCoordY2 = texCoordY1 + th / parentH;
      texture = (texture as SubTexture).parentTexture;
    }

    if (
      texture.type === TextureType.image &&
      params.textureOptions !== null &&
      params.textureOptions.resizeMode !== undefined &&
      texture.dimensions !== null
    ) {
      const resizeMode = params.textureOptions.resizeMode;
      const { width: tw, height: th } = texture.dimensions;
      if (resizeMode.type === 'cover') {
        const scaleX = params.width / tw;
        const scaleY = params.height / th;
        const scale = Math.max(scaleX, scaleY);
        const precision = 1 / scale;
        // Determine based on width
        if (scale && scaleX && scaleX < scale) {
          const desiredSize = precision * params.width;
          texCoordX1 = (1 - desiredSize / tw) * (resizeMode.clipX ?? 0.5);
          texCoordX2 = texCoordX1 + desiredSize / tw;
        }
        // Determine based on height
        if (scale && scaleY && scaleY < scale) {
          const desiredSize = precision * params.height;
          texCoordY1 = (1 - desiredSize / th) * (resizeMode.clipY ?? 0.5);
          texCoordY2 = texCoordY1 + desiredSize / th;
        }
      }
    }

    // Flip texture coordinates if dictated by texture options
    let flipY = 0;
    if (params.textureOptions !== null) {
      if (params.textureOptions.flipX === true) {
        [texCoordX1, texCoordX2] = [texCoordX2, texCoordX1];
      }

      // convert to integer for bitwise operation below
      flipY = +(params.textureOptions.flipY || false);
    }

    // Eitherone should be true
    if (flipY ^ +(texture.type === TextureType.renderToTexture)) {
      [texCoordY1, texCoordY2] = [texCoordY2, texCoordY1];
    }

    const ctxTexture = texture.ctxTexture as WebGlCoreCtxTexture;
    assertTruthy(ctxTexture.ctxTexture !== undefined);
    const textureIdx = this.addTexture(ctxTexture, bufferIdx);

    assertTruthy(this.curRenderOp !== null);
    if (params.renderCoords) {
      // Upper-Left
      fQuadBuffer[bufferIdx++] = params.renderCoords.x1; // vertexX
      fQuadBuffer[bufferIdx++] = params.renderCoords.y1; // vertexY
      fQuadBuffer[bufferIdx++] = texCoordX1; // texCoordX
      fQuadBuffer[bufferIdx++] = texCoordY1; // texCoordY
      uiQuadBuffer[bufferIdx++] = params.colorTl; // color
      fQuadBuffer[bufferIdx++] = textureIdx; // texIndex

      // Upper-Right
      fQuadBuffer[bufferIdx++] = params.renderCoords.x2;
      fQuadBuffer[bufferIdx++] = params.renderCoords.y2;
      fQuadBuffer[bufferIdx++] = texCoordX2;
      fQuadBuffer[bufferIdx++] = texCoordY1;
      uiQuadBuffer[bufferIdx++] = params.colorTr;
      fQuadBuffer[bufferIdx++] = textureIdx;

      // Lower-Left
      fQuadBuffer[bufferIdx++] = params.renderCoords.x4;
      fQuadBuffer[bufferIdx++] = params.renderCoords.y4;
      fQuadBuffer[bufferIdx++] = texCoordX1;
      fQuadBuffer[bufferIdx++] = texCoordY2;
      uiQuadBuffer[bufferIdx++] = params.colorBl;
      fQuadBuffer[bufferIdx++] = textureIdx;

      // Lower-Right
      fQuadBuffer[bufferIdx++] = params.renderCoords.x3;
      fQuadBuffer[bufferIdx++] = params.renderCoords.y3;
      fQuadBuffer[bufferIdx++] = texCoordX2;
      fQuadBuffer[bufferIdx++] = texCoordY2;
      uiQuadBuffer[bufferIdx++] = params.colorBr;
      fQuadBuffer[bufferIdx++] = textureIdx;
    } else if (params.tb !== 0 || params.tc !== 0) {
      // Upper-Left
      fQuadBuffer[bufferIdx++] = params.tx; // vertexX
      fQuadBuffer[bufferIdx++] = params.ty; // vertexY
      fQuadBuffer[bufferIdx++] = texCoordX1; // texCoordX
      fQuadBuffer[bufferIdx++] = texCoordY1; // texCoordY
      uiQuadBuffer[bufferIdx++] = params.colorTl; // color
      fQuadBuffer[bufferIdx++] = textureIdx; // texIndex

      // Upper-Right
      fQuadBuffer[bufferIdx++] = params.tx + params.width * params.ta;
      fQuadBuffer[bufferIdx++] = params.ty + params.width * params.tc;
      fQuadBuffer[bufferIdx++] = texCoordX2;
      fQuadBuffer[bufferIdx++] = texCoordY1;
      uiQuadBuffer[bufferIdx++] = params.colorTr;
      fQuadBuffer[bufferIdx++] = textureIdx;

      // Lower-Left
      fQuadBuffer[bufferIdx++] = params.tx + params.height * params.tb;
      fQuadBuffer[bufferIdx++] = params.ty + params.height * params.td;
      fQuadBuffer[bufferIdx++] = texCoordX1;
      fQuadBuffer[bufferIdx++] = texCoordY2;
      uiQuadBuffer[bufferIdx++] = params.colorBl;
      fQuadBuffer[bufferIdx++] = textureIdx;

      // Lower-Right
      fQuadBuffer[bufferIdx++] =
        params.tx + params.width * params.ta + params.height * params.tb;
      fQuadBuffer[bufferIdx++] =
        params.ty + params.width * params.tc + params.height * params.td;
      fQuadBuffer[bufferIdx++] = texCoordX2;
      fQuadBuffer[bufferIdx++] = texCoordY2;
      uiQuadBuffer[bufferIdx++] = params.colorBr;
      fQuadBuffer[bufferIdx++] = textureIdx;
    } else {
      // Calculate the right corner of the quad
      // multiplied by the scale
      const rightCornerX = params.tx + params.width * params.ta;
      const rightCornerY = params.ty + params.height * params.td;

      // Upper-Left
      fQuadBuffer[bufferIdx++] = params.tx; // vertexX
      fQuadBuffer[bufferIdx++] = params.ty; // vertexY
      fQuadBuffer[bufferIdx++] = texCoordX1; // texCoordX
      fQuadBuffer[bufferIdx++] = texCoordY1; // texCoordY
      uiQuadBuffer[bufferIdx++] = params.colorTl; // color
      fQuadBuffer[bufferIdx++] = textureIdx; // texIndex

      // Upper-Right
      fQuadBuffer[bufferIdx++] = rightCornerX;
      fQuadBuffer[bufferIdx++] = params.ty;
      fQuadBuffer[bufferIdx++] = texCoordX2;
      fQuadBuffer[bufferIdx++] = texCoordY1;
      uiQuadBuffer[bufferIdx++] = params.colorTr;
      fQuadBuffer[bufferIdx++] = textureIdx;

      // Lower-Left
      fQuadBuffer[bufferIdx++] = params.tx;
      fQuadBuffer[bufferIdx++] = rightCornerY;
      fQuadBuffer[bufferIdx++] = texCoordX1;
      fQuadBuffer[bufferIdx++] = texCoordY2;
      uiQuadBuffer[bufferIdx++] = params.colorBl;
      fQuadBuffer[bufferIdx++] = textureIdx;

      // Lower-Right
      fQuadBuffer[bufferIdx++] = rightCornerX;
      fQuadBuffer[bufferIdx++] = rightCornerY;
      fQuadBuffer[bufferIdx++] = texCoordX2;
      fQuadBuffer[bufferIdx++] = texCoordY2;
      uiQuadBuffer[bufferIdx++] = params.colorBr;
      fQuadBuffer[bufferIdx++] = textureIdx;
    }
    // Update the length of the current render op
    this.curRenderOp.length += WORDS_PER_QUAD;
    this.curRenderOp.numQuads++;
    this.curBufferIdx = bufferIdx;
  }

  /**
   * Replace the existing RenderOp with a new one that uses the specified Shader
   * and starts at the specified buffer index.
   *
   * @param shader
   * @param bufferIdx
   */
  private newRenderOp(quad: QuadOptions, bufferIdx: number) {
    const curRenderOp = new WebGlCoreRenderOp(this, quad, bufferIdx);
    this.curRenderOp = curRenderOp;
    this.renderOps.push(curRenderOp);
  }

  /**
   * Add a texture to the current RenderOp. If the texture cannot be added to the
   * current RenderOp, a new RenderOp will be created and the texture will be added
   * to that one.
   *
   * If the texture cannot be added to the new RenderOp, an error will be thrown.
   *
   * @param texture
   * @param bufferIdx
   * @param recursive
   * @returns Assigned Texture Index of the texture in the render op
   */
  private addTexture(
    texture: WebGlCoreCtxTexture,
    bufferIdx: number,
    recursive?: boolean,
  ): number {
    assertTruthy(this.curRenderOp);
    const textureIdx = this.curRenderOp.addTexture(texture);
    // TODO: Refactor to be more DRY
    if (textureIdx === 0xffffffff) {
      if (recursive) {
        throw new Error('Unable to add texture to render op');
      }
      this.newRenderOp(this.curRenderOp.quad, bufferIdx);
      return this.addTexture(texture, bufferIdx, true);
    }
    return textureIdx;
  }

  /**
   * Test if the current Render operation can be reused for the specified parameters.
   * @param params
   * @returns
   */
  reuseRenderOp(params: QuadOptions): boolean {
    const { shader, parentHasRenderTexture, rtt, clippingRect } = params;

    // Switching shader program will require a new render operation
    if (this.curRenderOp?.shader !== this.defaultShaderNode) {
      return false;
    }

    // Switching clipping rect will require a new render operation
    if (!compareRect(this.curRenderOp.quad.clippingRect, clippingRect)) {
      return false;
    }

    // Force new render operation if rendering to texture
    // @todo: This needs to be improved, render operations could also be reused
    // for rendering to texture
    if (parentHasRenderTexture || rtt) {
      return false;
    }

    // Check if the shader can batch the shader properties
    if (
      !this.curRenderOp.shader.program.reuseRenderOp(
        params,
        this.curRenderOp.quad,
      )
    ) {
      return false;
    }

    // Render operation can be reused
    return true;
  }

  /**
   * add RenderOp to the render pipeline
   */
  addRenderOp(renderable: WebGlCoreRenderOp) {
    this.renderOps.push(renderable);
    this.curRenderOp = null;
  }

  /**
   * Render the current set of RenderOps to render to the specified surface.
   *
   * TODO: 'screen' is the only supported surface at the moment.
   *
   * @param surface
   */
  render(surface: 'screen' | CoreContextTexture = 'screen'): void {
    const { glw, quadBuffer } = this;

    const arr = new Float32Array(quadBuffer, 0, this.curBufferIdx);

    const buffer = this.quadBufferCollection.getBuffer('a_position') ?? null;
    glw.arrayBufferData(buffer, arr, glw.STATIC_DRAW);

    const doLog = false; // idx++ % 100 === 0;
    if (doLog) {
      console.log('renderOps', this.renderOps.length);
    }

    for (let i = 0, length = this.renderOps.length; i < length; i++) {
      const renderOp = this.renderOps[i] as WebGlCoreRenderOp;
      if (doLog) {
        console.log('Quads per operation', renderOp.numQuads);
      }
      renderOp.draw();
    }
    this.quadBufferUsage = this.curBufferIdx * arr.BYTES_PER_ELEMENT;
  }

  renderToTexture(node: CoreNode) {
    for (let i = 0; i < this.rttNodes.length; i++) {
      if (this.rttNodes[i] === node) {
        return;
      }
    }

    this.insertRTTNodeInOrder(node);
  }

  /**
   * Inserts an RTT node into `this.rttNodes` while maintaining the correct rendering order based on hierarchy.
   *
   * Rendering order for RTT nodes is critical when nested RTT nodes exist in a parent-child relationship.
   * Specifically:
   *  - Child RTT nodes must be rendered before their RTT-enabled parents to ensure proper texture composition.
   *  - If an RTT node is added and it has existing RTT children, it should be rendered after those children.
   *
   * This function addresses both cases by:
   * 1. **Checking Upwards**: It traverses the node's hierarchy upwards to identify any RTT parent
   *    already in `rttNodes`. If an RTT parent is found, the new node is placed before this parent.
   * 2. **Checking Downwards**: It traverses the node’s children recursively to find any RTT-enabled
   *    children that are already in `rttNodes`. If such children are found, the new node is inserted
   *    after the last (highest index) RTT child node.
   *
   * The final calculated insertion index ensures the new node is positioned in `rttNodes` to respect
   * both parent-before-child and child-before-parent rendering rules, preserving the correct order
   * for the WebGL renderer.
   *
   * @param node - The RTT-enabled CoreNode to be added to `rttNodes` in the appropriate hierarchical position.
   */
  private insertRTTNodeInOrder(node: CoreNode) {
    let insertIndex = this.rttNodes.length; // Default to the end of the array

    // 1. Traverse upwards to ensure the node is placed before its RTT parent (if any).
    let currentNode: CoreNode = node;
    while (currentNode) {
      if (!currentNode.parent) {
        break;
      }

      const parentIndex = this.rttNodes.indexOf(currentNode.parent);
      if (parentIndex !== -1) {
        // Found an RTT parent in the list; set insertIndex to place node before the parent
        insertIndex = parentIndex;
        break;
      }

      currentNode = currentNode.parent;
    }

    // 2. Traverse downwards to ensure the node is placed after any RTT children.
    // Look through each child recursively to see if any are already in rttNodes.
    const maxChildIndex = this.findMaxChildRTTIndex(node);
    if (maxChildIndex !== -1) {
      // Adjust insertIndex to be after the last child RTT node
      insertIndex = Math.max(insertIndex, maxChildIndex + 1);
    }

    // 3. Insert the node at the calculated position
    this.rttNodes.splice(insertIndex, 0, node);
  }

  // Helper function to find the highest index of any RTT children of a node within rttNodes
  private findMaxChildRTTIndex(node: CoreNode): number {
    let maxIndex = -1;

    const traverseChildren = (currentNode: CoreNode) => {
      const currentIndex = this.rttNodes.indexOf(currentNode);
      if (currentIndex !== -1) {
        maxIndex = Math.max(maxIndex, currentIndex);
      }

      // Recursively check all children of the current node
      for (const child of currentNode.children) {
        traverseChildren(child);
      }
    };

    // Start traversal directly with the provided node
    traverseChildren(node);

    return maxIndex;
  }

  renderRTTNodes() {
    const { glw } = this;
<<<<<<< HEAD
=======
    const { txManager } = this.stage;

>>>>>>> 7b9353f3
    // Render all associated RTT nodes to their textures
    for (let i = 0; i < this.rttNodes.length; i++) {
      const node = this.rttNodes[i];

      // Skip nodes that don't have RTT updates
      if (!node || !node.hasRTTupdates) {
        continue;
      }

      // Set the active RTT node to the current node
      // So we can prevent rendering children of nested RTT nodes
      this.activeRttNode = node;

      assertTruthy(node.texture !== null, 'RTT node missing texture');
      const ctxTexture = node.texture.ctxTexture;
      assertTruthy(ctxTexture instanceof WebGlCoreCtxRenderTexture);
      this.renderToTextureActive = true;

      // Bind the the texture's framebuffer
      glw.bindFramebuffer(ctxTexture.framebuffer);

      glw.viewport(0, 0, ctxTexture.w, ctxTexture.h);
      // Set the clear color to transparent
      glw.clearColor(0, 0, 0, 0);
      glw.clear();

      // Render all associated quads to the texture
      for (let i = 0; i < node.children.length; i++) {
        const child = node.children[i];

        if (!child) {
          continue;
        }

        this.stage.addQuads(child);
        child.hasRTTupdates = false;
      }

      // Render all associated quads to the texture
      this.render();

      // Reset render operations
      this.renderOps.length = 0;
      node.hasRTTupdates = false;
    }

    const clearColor = this.clearColor.normalized;
    // Restore the default clear color
    glw.clearColor(clearColor[0], clearColor[1], clearColor[2], clearColor[3]);

    // Bind the default framebuffer
    glw.bindFramebuffer(null);

    glw.viewport(0, 0, this.glw.canvas.width, this.glw.canvas.height);
    this.renderToTextureActive = false;
  }

  removeRTTNode(node: CoreNode) {
    const index = this.rttNodes.indexOf(node);
    if (index === -1) {
      return;
    }
    this.rttNodes.splice(index, 1);
  }

  getBufferInfo(): BufferInfo | null {
    const bufferInfo: BufferInfo = {
      totalAvailable: this.stage.options.quadBufferSize,
      totalUsed: this.quadBufferUsage,
    };
    return bufferInfo;
  }

  getDefaultShaderNode(): CoreShaderNode {
    return this.defaultShaderNode as CoreShaderNode;
  }

  /**
   * Updates the WebGL context's clear color and clears the color buffer.
   *
   * @param color - The color to set as the clear color, represented as a 32-bit integer.
   */
  updateClearColor(color: number) {
    if (this.clearColor.raw === color) {
      return;
    }
    const glw = this.glw;
    const normalizedColor = getNormalizedRgbaComponents(color);
    glw.clearColor(
      normalizedColor[0],
      normalizedColor[1],
      normalizedColor[2],
      normalizedColor[3],
    );
    this.clearColor = {
      raw: color,
      normalized: normalizedColor,
    };
    glw.clear();
  }
}<|MERGE_RESOLUTION|>--- conflicted
+++ resolved
@@ -49,7 +49,7 @@
 import { Default } from './shaders/Default.js';
 import type { WebGlShaderConfig } from './WebGlShaderProgram.js';
 import { WebGlShaderNode } from './WebGlShaderNode.js';
-import type { CoreShaderNode } from '../CoreShaderNode.js';
+import type { BaseShaderNode, CoreShaderNode } from '../CoreShaderNode.js';
 
 const WORDS_PER_QUAD = 24;
 // const BYTES_PER_QUAD = WORDS_PER_QUAD * 4;
@@ -250,15 +250,11 @@
    */
   addQuad(params: QuadOptions) {
     const { fQuadBuffer, uiQuadBuffer } = this;
-    const shaderProps = params.shader.getResolvedProps() || null;
     let texture = params.texture || this.defaultTexture!;
 
     assertTruthy(texture.ctxTexture !== undefined, 'Invalid texture type');
 
     let { curBufferIdx: bufferIdx, curRenderOp } = this;
-    const targetDims = { width: -1, height: -1 };
-    targetDims.width = params.width;
-    targetDims.height = params.height;
 
     if (this.reuseRenderOp(params) === false) {
       this.newRenderOp(params, bufferIdx);
@@ -484,7 +480,7 @@
       if (recursive) {
         throw new Error('Unable to add texture to render op');
       }
-      this.newRenderOp(this.curRenderOp.quad, bufferIdx);
+      this.newRenderOp(this.curRenderOp.quad as QuadOptions, bufferIdx);
       return this.addTexture(texture, bufferIdx, true);
     }
     return textureIdx;
@@ -519,7 +515,7 @@
     if (
       !this.curRenderOp.shader.program.reuseRenderOp(
         params,
-        this.curRenderOp.quad,
+        this.curRenderOp.quad as QuadOptions,
       )
     ) {
       return false;
@@ -654,11 +650,6 @@
 
   renderRTTNodes() {
     const { glw } = this;
-<<<<<<< HEAD
-=======
-    const { txManager } = this.stage;
-
->>>>>>> 7b9353f3
     // Render all associated RTT nodes to their textures
     for (let i = 0; i < this.rttNodes.length; i++) {
       const node = this.rttNodes[i];
@@ -732,8 +723,8 @@
     return bufferInfo;
   }
 
-  getDefaultShaderNode(): CoreShaderNode {
-    return this.defaultShaderNode as CoreShaderNode;
+  getDefaultShaderNode(): WebGlShaderNode {
+    return this.defaultShaderNode as WebGlShaderNode;
   }
 
   /**
