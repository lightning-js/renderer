--- conflicted
+++ resolved
@@ -1,14 +1,11 @@
 import { CoreRenderOp } from '../CoreRenderOp.js';
 import { WebGlCoreShader } from './WebGlCoreShader.js';
 import type { WebGlCoreCtxTexture } from './WebGlCoreCtxTexture.js';
-<<<<<<< HEAD
-import type { CoreShaderOp } from '../CoreShaderOp.js';
+import type { CoreShader } from '../CoreShader.js';
 import type { Dimensions } from '../../utils.js';
-=======
 import type { WebGlCoreRendererOptions } from './WebGlCoreRenderer.js';
 
 const MAX_TEXTURES = 8; // TODO: get from gl
->>>>>>> 2bff7146
 
 /**
  * Can render multiple quads with multiple textures (up to vertex shader texture limit)
@@ -21,25 +18,18 @@
   readonly maxTextures: number;
 
   constructor(
-<<<<<<< HEAD
     readonly gl: WebGLRenderingContext | WebGL2RenderingContext,
+    readonly options: WebGlCoreRendererOptions,
     readonly quadBuffer: ArrayBuffer,
     readonly quadWebGlBuffer: WebGLBuffer,
-    readonly shaderOp: CoreShaderOp,
+    readonly shader: CoreShader,
+    readonly shaderProps: Record<string, unknown>,
     readonly dimensions: Dimensions,
-=======
-    protected gl: WebGLRenderingContext | WebGL2RenderingContext,
-    protected options: WebGlCoreRendererOptions,
-    protected quadBuffer: ArrayBuffer,
-    protected quadWebGlBuffer: WebGLBuffer,
-    readonly shader: WebGlCoreShader,
->>>>>>> 2bff7146
     readonly bufferIdx: number,
   ) {
     super();
     this.gl = gl;
-    this.maxTextures = (shaderOp.shader as WebGlCoreShader)
-      .supportsIndexedTextures
+    this.maxTextures = (shader as WebGlCoreShader).supportsIndexedTextures
       ? (gl.getParameter(gl.MAX_VERTEX_TEXTURE_IMAGE_UNITS) as number)
       : 1;
   }
@@ -59,36 +49,13 @@
   }
 
   draw() {
-    const { gl, shaderOp } = this;
+    const { gl, shader, shaderProps, options } = this;
+    // shaderOp.draw(this);
 
-<<<<<<< HEAD
-    shaderOp.draw(this);
-=======
-    // execute draw 9 attribs x bytes per element
-
-    // TODO: If using the same program, no need to bind all this again
-    this.shader.useProgram();
-    this.shader.bindAttributeBuffer('a_position', this.quadWebGlBuffer);
-    this.shader.bindAttributeBuffer(
-      'a_textureCoordinate',
-      this.quadWebGlBuffer,
-    );
-    this.shader.bindAttributeBuffer('a_color', this.quadWebGlBuffer);
-    if (this.shader.supportsIndexedTextures) {
-      this.shader.bindAttributeBuffer('a_textureIndex', this.quadWebGlBuffer);
-    }
-    this.shader.setUniform('u_resolution', gl.canvas.width, gl.canvas.height);
-    this.shader.setUniform('u_pixelRatio', this.options.pixelRatio);
-
-    if (this.textures.length >= 1) {
-      if (this.shader instanceof DefaultShader) {
-        // eslint-disable-next-line @typescript-eslint/no-non-null-assertion
-        this.shader.bindTexture(this.textures[0]!);
-      } else if (this.shader instanceof DefaultShaderBatched) {
-        this.shader.bindTextures(this.textures);
-      }
-    }
->>>>>>> 2bff7146
+    const { shManager } = options;
+    shManager.useShader(shader);
+    shader.bindRenderOp(this);
+    shader.bindProps(shaderProps);
 
     // TODO: Reduce calculations required
     const quadIdx = (this.bufferIdx / 24) * 6 * 2;
