/*
 * If not stated otherwise in this file or this component's LICENSE file the
 * following copyright and licenses apply:
 *
 * Copyright 2023 Comcast Cable Communications Management, LLC.
 *
 * Licensed under the Apache License, Version 2.0 (the License);
 * you may not use this file except in compliance with the License.
 * You may obtain a copy of the License at
 *
 * http://www.apache.org/licenses/LICENSE-2.0
 *
 * Unless required by applicable law or agreed to in writing, software
 * distributed under the License is distributed on an "AS IS" BASIS,
 * WITHOUT WARRANTIES OR CONDITIONS OF ANY KIND, either express or implied.
 * See the License for the specific language governing permissions and
 * limitations under the License.
 */

import type { QuadOptions } from '../../CoreRenderer.js';
import type { BorderEffectProps } from '../../webgl/shaders/effects/BorderEffect.js';
import type { RadiusEffectProps } from '../../webgl/shaders/effects/RadiusEffect.js';
import type { EffectDescUnion } from '../../webgl/shaders/effects/ShaderEffect.js';
import {
  ROUNDED_RECTANGLE_SHADER_TYPE,
  UnsupportedShader,
} from '../shaders/UnsupportedShader.js';
import { formatRgba, parseColorRgba } from './ColorUtils.js';

type Direction = 'Top' | 'Right' | 'Bottom' | 'Left';

/**
 * Extract `RoundedRectangle` shader radius to apply as a clipping
 */
export function getRadius(quad: QuadOptions): RadiusEffectProps['radius'] {
  if (quad.shader instanceof UnsupportedShader) {
    const shType = quad.shader.shType;
    if (shType === ROUNDED_RECTANGLE_SHADER_TYPE) {
<<<<<<< HEAD
      return (quad.shader.getResolvedProps()?.radius as number) ?? 0;
=======
      return (quad.shaderProps?.radius as number) ?? 0;
    } else if (shType === 'DynamicShader') {
      const effects = quad.shaderProps?.effects as
        | EffectDescUnion[]
        | undefined;

      if (effects) {
        const effect = effects.find((effect: EffectDescUnion) => {
          return effect.type === 'radius' && effect?.props?.radius;
        });

        return (effect && effect.type === 'radius' && effect.props.radius) || 0;
      }
>>>>>>> 7b9353f3
    }
  }
  return 0;
}

/**
 * Extract `RoundedRectangle` shader radius to apply as a clipping */
export function getBorder(
  quad: QuadOptions,
  direction: '' | Direction = '',
): BorderEffectProps | undefined {
  if (quad.shader instanceof UnsupportedShader) {
    const shType = quad.shader.shType;
    if (shType === 'DynamicShader') {
      const effects = quad.shaderProps?.effects as
        | EffectDescUnion[]
        | undefined;

      if (effects && effects.length) {
        const effect = effects.find((effect: EffectDescUnion) => {
          return (
            effect.type === `border${direction}` &&
            effect.props &&
            effect.props.width
          );
        });

        return effect && effect.props;
      }
    }
  }

  return undefined;
}

export function roundRect(
  this: CanvasRenderingContext2D | Path2D,
  x: number,
  y: number,
  width: number,
  height: number,
  radius: number | DOMPointInit | (number | DOMPointInit)[],
) {
  const context = Object.getPrototypeOf(this) as Path2D;
  if (!context.roundRect) {
    const fixOverlappingCorners = (radii: {
      topLeft: number;
      topRight: number;
      bottomRight: number;
      bottomLeft: number;
    }) => {
      const maxRadius = Math.min(width / 2, height / 2);
      const totalHorizontal =
        radii.topLeft + radii.topRight + radii.bottomRight + radii.bottomLeft;

      if (totalHorizontal > width || totalHorizontal > height) {
        const scale =
          maxRadius /
          Math.max(
            radii.topLeft,
            radii.topRight,
            radii.bottomRight,
            radii.bottomLeft,
          );
        radii.topLeft *= scale;
        radii.topRight *= scale;
        radii.bottomRight *= scale;
        radii.bottomLeft *= scale;
      }
    };
    const radii =
      typeof radius === 'number'
        ? {
            topLeft: radius,
            topRight: radius,
            bottomRight: radius,
            bottomLeft: radius,
          }
        : { topLeft: 0, topRight: 0, bottomRight: 0, bottomLeft: 0, ...radius };

    fixOverlappingCorners(radii);

    this.moveTo(x + radii.topLeft, y);
    this.lineTo(x + width - radii.topRight, y);
    this.ellipse(
      x + width - radii.topRight,
      y + radii.topRight,
      radii.topRight,
      radii.topRight,
      0,
      1.5 * Math.PI,
      2 * Math.PI,
    );
    this.lineTo(x + width, y + height - radii.bottomRight);
    this.ellipse(
      x + width - radii.bottomRight,
      y + height - radii.bottomRight,
      radii.bottomRight,
      radii.bottomRight,
      0,
      0,
      0.5 * Math.PI,
    );
    this.lineTo(x + radii.bottomLeft, y + height);
    this.ellipse(
      x + radii.bottomLeft,
      y + height - radii.bottomLeft,
      radii.bottomLeft,
      radii.bottomLeft,
      0,
      0.5 * Math.PI,
      Math.PI,
    );
    this.lineTo(x, y + radii.topLeft);
    this.ellipse(
      x + radii.topLeft,
      y + radii.topLeft,
      radii.topLeft,
      radii.topLeft,
      0,
      Math.PI,
      1.5 * Math.PI,
    );
  } else {
    this.roundRect(x, y, width, height, radius);
  }
}

export function strokeLine(
  ctx: CanvasRenderingContext2D,
  x: number,
  y: number,
  width: number,
  height: number,
  lineWidth = 0,
  color: number | undefined,
  direction: Direction,
) {
  if (!lineWidth) {
    return;
  }

  let sx,
    sy = 0;
  let ex,
    ey = 0;

  switch (direction) {
    case 'Top':
      sx = x;
      sy = y;
      ex = width + x;
      ey = y;
      break;
    case 'Right':
      sx = x + width;
      sy = y;
      ex = x + width;
      ey = y + height;
      break;
    case 'Bottom':
      sx = x;
      sy = y + height;
      ex = x + width;
      ey = y + height;
      break;
    case 'Left':
      sx = x;
      sy = y;
      ex = x;
      ey = y + height;
      break;
  }
  ctx.beginPath();
  ctx.lineWidth = lineWidth;
  ctx.strokeStyle = formatRgba(parseColorRgba(color ?? 0));
  ctx.moveTo(sx, sy);
  ctx.lineTo(ex, ey);
  ctx.stroke();
}<|MERGE_RESOLUTION|>--- conflicted
+++ resolved
@@ -20,7 +20,6 @@
 import type { QuadOptions } from '../../CoreRenderer.js';
 import type { BorderEffectProps } from '../../webgl/shaders/effects/BorderEffect.js';
 import type { RadiusEffectProps } from '../../webgl/shaders/effects/RadiusEffect.js';
-import type { EffectDescUnion } from '../../webgl/shaders/effects/ShaderEffect.js';
 import {
   ROUNDED_RECTANGLE_SHADER_TYPE,
   UnsupportedShader,
@@ -29,16 +28,11 @@
 
 type Direction = 'Top' | 'Right' | 'Bottom' | 'Left';
 
-/**
- * Extract `RoundedRectangle` shader radius to apply as a clipping
- */
+/*
 export function getRadius(quad: QuadOptions): RadiusEffectProps['radius'] {
   if (quad.shader instanceof UnsupportedShader) {
     const shType = quad.shader.shType;
     if (shType === ROUNDED_RECTANGLE_SHADER_TYPE) {
-<<<<<<< HEAD
-      return (quad.shader.getResolvedProps()?.radius as number) ?? 0;
-=======
       return (quad.shaderProps?.radius as number) ?? 0;
     } else if (shType === 'DynamicShader') {
       const effects = quad.shaderProps?.effects as
@@ -52,14 +46,11 @@
 
         return (effect && effect.type === 'radius' && effect.props.radius) || 0;
       }
->>>>>>> 7b9353f3
     }
   }
   return 0;
 }
 
-/**
- * Extract `RoundedRectangle` shader radius to apply as a clipping */
 export function getBorder(
   quad: QuadOptions,
   direction: '' | Direction = '',
@@ -232,4 +223,5 @@
   ctx.moveTo(sx, sy);
   ctx.lineTo(ex, ey);
   ctx.stroke();
-}+}
+*/