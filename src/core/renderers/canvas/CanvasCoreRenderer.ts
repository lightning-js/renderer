--- conflicted
+++ resolved
@@ -18,7 +18,6 @@
  */
 import type { CoreNode } from '../../CoreNode.js';
 import { getRgbaComponents, type RGBA } from '../../lib/utils.js';
-import type { CoreShaderConfig } from '../CoreShaderProgram.js';
 import { SubTexture } from '../../textures/SubTexture.js';
 import type { Texture } from '../../textures/Texture.js';
 import type { CoreContextTexture } from '../CoreContextTexture.js';
@@ -29,24 +28,15 @@
 } from '../CoreRenderer.js';
 import { CanvasCoreTexture } from './CanvasCoreTexture.js';
 import {
-<<<<<<< HEAD
   CanvasShaderProgram,
   type CanvasShaderConfig,
 } from './CanvasShaderProgram.js';
-import { getRadius } from './internal/C2DShaderUtils.js';
-=======
-  getBorder,
-  getRadius,
-  roundRect,
-  strokeLine,
-} from './internal/C2DShaderUtils.js';
->>>>>>> 7b9353f3
 import {
   formatRgba,
-  parseColorRgba,
   parseColor,
   type IParsedColor,
 } from './internal/ColorUtils.js';
+import { CoreShaderNode } from '../CoreShaderNode.js';
 
 export class CanvasCoreRenderer extends CoreRenderer {
   private context: CanvasRenderingContext2D;
@@ -69,7 +59,7 @@
   }
 
   reset(): void {
-    // eslint-disable-next-line no-self-assign
+     
     this.canvas.width = this.canvas.width; // quick reset canvas
 
     const ctx = this.context;
@@ -110,13 +100,9 @@
     } = quad;
     let texture = quad.texture;
     let ctxTexture: CanvasCoreTexture | undefined = undefined;
-    let frame:
-      | { x: number; y: number; width: number; height: number }
-      | undefined;
 
     if (texture) {
       if (texture instanceof SubTexture) {
-        frame = texture.props;
         texture = texture.parentTexture;
       }
 
@@ -130,15 +116,20 @@
       }
     }
 
-    const color = parseColor(colorTl);
     const hasTransform = ta !== 1;
     const hasClipping = clippingRect.width !== 0 && clippingRect.height !== 0;
-    const hasGradient = colorTl !== colorTr || colorTl !== colorBr;
-    const hasQuadShader = Boolean(quad.shader);
-    const radius = hasQuadShader ? getRadius(quad) : 0;
-    const border = hasQuadShader ? getBorder(quad) : undefined;
-
-    if (hasTransform || hasClipping || radius) {
+
+    const hasShader = Boolean(quad.shader);
+
+    let saveAndRestore = hasTransform || hasClipping;
+
+    if (hasShader) {
+      saveAndRestore =
+        saveAndRestore ||
+        (quad.shader?.program as CanvasShaderProgram).saveAndRestore!;
+    }
+
+    if (saveAndRestore) {
       ctx.save();
     }
 
@@ -164,150 +155,103 @@
       ctx.translate(-tx, -ty);
     }
 
-    if (radius) {
-      const path = new Path2D();
-      roundRect.call(path, tx, ty, width, height, radius);
-      ctx.clip(path);
-    }
-
-    if (ctxTexture) {
-      const image = ctxTexture.getImage(color);
-      ctx.globalAlpha = color.a ?? alpha;
-      if (frame) {
-        ctx.drawImage(
+    if (hasShader) {
+      let contextRendered = false;
+      let renderContext: (() => void) | null = () => {
+        this.renderContext(quad);
+        contextRendered = true;
+      };
+      (quad.shader?.program as CanvasShaderProgram).render(
+        this.context,
+        quad,
+        quad.shader?.getResolvedProps(),
+        renderContext,
+      );
+      if (contextRendered === false) {
+        renderContext();
+      }
+      renderContext = null;
+    } else {
+      this.renderContext(quad);
+    }
+
+    if (saveAndRestore) {
+      ctx.restore();
+    }
+  }
+
+  renderContext(quad: QuadOptions) {
+    const color = parseColor(quad.colorTl);
+    const hasGradient =
+      quad.colorTl !== quad.colorTr || quad.colorTl !== quad.colorBr;
+    if (quad.texture) {
+      const image = (quad.texture.ctxTexture as CanvasCoreTexture).getImage(
+        color,
+      );
+      this.context.globalAlpha = color.a ?? quad.alpha;
+      if (quad.texture instanceof SubTexture) {
+        this.context.drawImage(
           image,
-          frame.x,
-          frame.y,
-          frame.width,
-          frame.height,
-          tx,
-          ty,
-          width,
-          height,
+          quad.texture.props.x,
+          quad.texture.props.y,
+          quad.texture.props.width,
+          quad.texture.props.height,
+          quad.tx,
+          quad.ty,
+          quad.width,
+          quad.height,
         );
       } else {
-        ctx.drawImage(image, tx, ty, width, height);
-      }
-      ctx.globalAlpha = 1;
+        this.context.drawImage(
+          image,
+          quad.tx,
+          quad.ty,
+          quad.width,
+          quad.height,
+        );
+      }
+      this.context.globalAlpha = 1;
     } else if (hasGradient) {
-      let endX: number = tx;
-      let endY: number = ty;
+      let endX: number = quad.tx;
+      let endY: number = quad.ty;
       let endColor: IParsedColor;
-      if (colorTl === colorTr) {
+      if (quad.colorTl === quad.colorTr) {
         // vertical
-        endX = tx;
-        endY = ty + height;
-        endColor = parseColor(colorBr);
+        endX = quad.tx;
+        endY = quad.ty + quad.height;
+        endColor = parseColor(quad.colorBr);
       } else {
         // horizontal
-        endX = tx + width;
-        endY = ty;
-        endColor = parseColor(colorTr);
-      }
-      const gradient = ctx.createLinearGradient(tx, ty, endX, endY);
+        endX = quad.tx + quad.width;
+        endY = quad.ty;
+        endColor = parseColor(quad.colorTr);
+      }
+      const gradient = this.context.createLinearGradient(
+        quad.tx,
+        quad.ty,
+        endX,
+        endY,
+      );
       gradient.addColorStop(0, formatRgba(color));
       gradient.addColorStop(1, formatRgba(endColor));
-      ctx.fillStyle = gradient;
-      ctx.fillRect(tx, ty, width, height);
+      this.context.fillStyle = gradient;
+      this.context.fillRect(quad.tx, quad.ty, quad.width, quad.height);
     } else {
-      ctx.fillStyle = formatRgba(color);
-      ctx.fillRect(tx, ty, width, height);
-    }
-
-    if (border && border.width) {
-      const borderWidth = border.width;
-      const borderInnerWidth = border.width / 2;
-      const borderColor = formatRgba(parseColorRgba(border.color ?? 0));
-
-      ctx.beginPath();
-      ctx.lineWidth = borderWidth;
-      ctx.strokeStyle = borderColor;
-      ctx.globalAlpha = alpha;
-      if (radius) {
-        roundRect.call(
-          ctx,
-          tx + borderInnerWidth,
-          ty + borderInnerWidth,
-          width - borderWidth,
-          height - borderWidth,
-          radius,
-        );
-        ctx.stroke();
-      } else {
-        ctx.strokeRect(
-          tx + borderInnerWidth,
-          ty + borderInnerWidth,
-          width - borderWidth,
-          height - borderWidth,
-        );
-      }
-      ctx.globalAlpha = 1;
-    } else if (hasQuadShader) {
-      const borderTop = getBorder(quad, 'Top');
-      const borderRight = getBorder(quad, 'Right');
-      const borderBottom = getBorder(quad, 'Bottom');
-      const borderLeft = getBorder(quad, 'Left');
-
-      if (borderTop) {
-        strokeLine(
-          ctx,
-          tx,
-          ty,
-          width,
-          height,
-          borderTop.width,
-          borderTop.color,
-          'Top',
-        );
-      }
-
-      if (borderRight) {
-        strokeLine(
-          ctx,
-          tx,
-          ty,
-          width,
-          height,
-          borderRight.width,
-          borderRight.color,
-          'Right',
-        );
-      }
-
-      if (borderBottom) {
-        strokeLine(
-          ctx,
-          tx,
-          ty,
-          width,
-          height,
-          borderBottom.width,
-          borderBottom.color,
-          'Bottom',
-        );
-      }
-
-      if (borderLeft) {
-        strokeLine(
-          ctx,
-          tx,
-          ty,
-          width,
-          height,
-          borderLeft.width,
-          borderLeft.color,
-          'Left',
-        );
-      }
-    }
-
-    if (hasTransform || hasClipping || radius) {
-      ctx.restore();
-    }
-  }
-
-  createShaderProgram(shaderConfig: CoreShaderConfig): CanvasShaderProgram {
-    return new CanvasShaderProgram(this, shaderConfig as CanvasShaderConfig);
+      this.context.fillStyle = formatRgba(color);
+      this.context.fillRect(quad.tx, quad.ty, quad.width, quad.height);
+    }
+  }
+
+  createShaderNode(
+    shaderConfig: Readonly<CanvasShaderConfig>,
+    program: CanvasShaderProgram,
+    props?: Record<string, any>,
+  ): CoreShaderNode<any> {
+    return new CoreShaderNode(shaderConfig, program, this.stage, props);
+  }
+
+  createShaderProgram(shaderConfig: CanvasShaderConfig): CanvasShaderProgram {
+    return new CanvasShaderProgram(this, shaderConfig);
   }
 
   createCtxTexture(textureSource: Texture): CoreContextTexture {
@@ -337,4 +281,8 @@
   updateClearColor(color: number) {
     this.clearColor = color ? getRgbaComponents(color) : undefined;
   }
+
+  override getDefaultShaderNode() {
+    return null;
+  }
 }