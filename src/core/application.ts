import type { INode } from './INode.js';
import stage, { type StageOptions } from './stage.js';
<<<<<<< HEAD
=======
import { type Node } from './scene/Node.js';
import type { Scene } from './scene/Scene.js';
>>>>>>> 7cd9f737

export interface Application {
  get stage(): typeof stage;
  get canvas(): HTMLCanvasElement | OffscreenCanvas | undefined;
<<<<<<< HEAD
  get root(): INode | null;
=======
  get root(): Node | undefined;
  get scene(): Scene;
>>>>>>> 7cd9f737
}

export default (options: StageOptions): Application => {
  const resolvedOptions: Required<StageOptions> = {
    rootNode: options.rootNode,
    w: options.w ?? 1920,
    h: options.h ?? 1080,
    context: options.context,
    clearColor: options.clearColor ?? 0xff3677e0,
  };

<<<<<<< HEAD
  // set root view
  stage.setRootNode(options.rootNode);
=======
  stage.init(resolvedOptions);
>>>>>>> 7cd9f737

  return {
    get stage() {
      return stage;
    },
    get canvas() {
      return stage.getCanvas();
    },
    get root() {
      return stage.getRootNode();
    },
    get scene() {
      return stage.getScene();
    },
  };
};<|MERGE_RESOLUTION|>--- conflicted
+++ resolved
@@ -1,20 +1,12 @@
 import type { INode } from './INode.js';
 import stage, { type StageOptions } from './stage.js';
-<<<<<<< HEAD
-=======
-import { type Node } from './scene/Node.js';
 import type { Scene } from './scene/Scene.js';
->>>>>>> 7cd9f737
 
 export interface Application {
   get stage(): typeof stage;
   get canvas(): HTMLCanvasElement | OffscreenCanvas | undefined;
-<<<<<<< HEAD
   get root(): INode | null;
-=======
-  get root(): Node | undefined;
-  get scene(): Scene;
->>>>>>> 7cd9f737
+  get scene(): Scene | null;
 }
 
 export default (options: StageOptions): Application => {
@@ -26,12 +18,7 @@
     clearColor: options.clearColor ?? 0xff3677e0,
   };
 
-<<<<<<< HEAD
-  // set root view
-  stage.setRootNode(options.rootNode);
-=======
   stage.init(resolvedOptions);
->>>>>>> 7cd9f737
 
   return {
     get stage() {
