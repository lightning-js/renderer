--- conflicted
+++ resolved
@@ -1350,10 +1350,6 @@
     this.updateScaleRotateTransform();
   }
 
-<<<<<<< HEAD
-  get shaderProps(): Record<string, unknown> | null {
-    return this._shaderProps;
-=======
   get rtt(): boolean {
     return this.props.rtt;
   }
@@ -1420,7 +1416,10 @@
   setRTTUpdates(type: number) {
     this.hasRTTupdates = true;
     this.parent?.setRTTUpdates(type);
->>>>>>> 1dc7fba6
+  }
+
+  get shaderProps(): Record<string, unknown> | null {
+    return this._shaderProps;
   }
   //#endregion Properties
 }