--- conflicted
+++ resolved
@@ -1665,15 +1665,12 @@
    * Destroy the node and cleanup all resources
    */
   destroy(): void {
-<<<<<<< HEAD
     if (this.destroyed === true) {
       return;
     }
 
     this.destroyed = true;
-=======
     this.removeAllListeners();
->>>>>>> c631dc00
     this.unloadTexture();
     this.isRenderable = false;
 
