/*
 * If not stated otherwise in this file or this component's LICENSE file the
 * following copyright and licenses apply:
 *
 * Copyright 2023 Comcast Cable Communications Management, LLC.
 *
 * Licensed under the Apache License, Version 2.0 (the License);
 * you may not use this file except in compliance with the License.
 * You may obtain a copy of the License at
 *
 * http://www.apache.org/licenses/LICENSE-2.0
 *
 * Unless required by applicable law or agreed to in writing, software
 * distributed under the License is distributed on an "AS IS" BASIS,
 * WITHOUT WARRANTIES OR CONDITIONS OF ANY KIND, either express or implied.
 * See the License for the specific language governing permissions and
 * limitations under the License.
 */

import {
  assertTruthy,
  getNewId,
  mergeColorAlphaPremultiplied,
} from '../utils.js';
import type { TextureOptions } from './CoreTextureManager.js';
import type { CoreRenderer } from './renderers/CoreRenderer.js';
import type { Stage } from './Stage.js';
import type {
  Texture,
  TextureFailedEventHandler,
  TextureFreedEventHandler,
  TextureLoadedEventHandler,
} from './textures/Texture.js';
import type {
  Dimensions,
  NodeTextureFailedPayload,
  NodeTextureFreedPayload,
  NodeTextureLoadedPayload,
} from '../common/CommonTypes.js';
import { EventEmitter } from '../common/EventEmitter.js';
import {
  copyRect,
  intersectRect,
  type Bound,
  type RectWithValid,
  createBound,
  boundInsideBound,
} from './lib/utils.js';
import { Matrix3d } from './lib/Matrix3d.js';
import { RenderCoords } from './lib/RenderCoords.js';
import type { AnimationSettings } from './animations/CoreAnimation.js';
import type { IAnimationController } from '../common/IAnimationController.js';
import { CoreAnimation } from './animations/CoreAnimation.js';
import { CoreAnimationController } from './animations/CoreAnimationController.js';
import type { BaseShaderController } from '../main-api/ShaderController.js';

export enum CoreNodeRenderState {
  Init = 0,
  OutOfBounds = 2,
  InBounds = 4,
  InViewport = 8,
}

const CoreNodeRenderStateMap: Map<CoreNodeRenderState, string> = new Map();
CoreNodeRenderStateMap.set(CoreNodeRenderState.Init, 'init');
CoreNodeRenderStateMap.set(CoreNodeRenderState.OutOfBounds, 'outOfBounds');
CoreNodeRenderStateMap.set(CoreNodeRenderState.InBounds, 'inBounds');
CoreNodeRenderStateMap.set(CoreNodeRenderState.InViewport, 'inViewport');

export enum UpdateType {
  /**
   * Child updates
   */
  Children = 1,

  /**
   * Scale/Rotate transform update
   *
   * @remarks
   * CoreNode Properties Updated:
   * - `scaleRotateTransform`
   */
  ScaleRotate = 2,

  /**
   * Translate transform update (x/y/width/height/pivot/mount)
   *
   * @remarks
   * CoreNode Properties Updated:
   * - `localTransform`
   */
  Local = 4,

  /**
   * Global Transform update
   *
   * @remarks
   * CoreNode Properties Updated:
   * - `globalTransform`
   * - `renderCoords`
   * - `renderBound`
   */
  Global = 8,

  /**
   * Clipping rect update
   *
   * @remarks
   * CoreNode Properties Updated:
   * - `clippingRect`
   */
  Clipping = 16,

  /**
   * Calculated ZIndex update
   *
   * @remarks
   * CoreNode Properties Updated:
   * - `calcZIndex`
   */
  CalculatedZIndex = 32,

  /**
   * Z-Index Sorted Children update
   *
   * @remarks
   * CoreNode Properties Updated:
   * - `children` (sorts children by their `calcZIndex`)
   */
  ZIndexSortedChildren = 64,

  /**
   * Premultiplied Colors update
   *
   * @remarks
   * CoreNode Properties Updated:
   * - `premultipliedColorTl`
   * - `premultipliedColorTr`
   * - `premultipliedColorBl`
   * - `premultipliedColorBr`
   */
  PremultipliedColors = 128,

  /**
   * World Alpha update
   *
   * @remarks
   * CoreNode Properties Updated:
   * - `worldAlpha` = `parent.worldAlpha` * `alpha`
   */
  WorldAlpha = 256,

  /**
   * Render State update
   *
   * @remarks
   * CoreNode Properties Updated:
   * - `renderState`
   */
  RenderState = 512,

  /**
   * Is Renderable update
   *
   * @remarks
   * CoreNode Properties Updated:
   * - `isRenderable`
   */
  IsRenderable = 1024,

  /**
   * Render Texture update
   */
  RenderTexture = 2048,

  /**
   * Track if parent has render texture
   */
  ParentRenderTexture = 4096,

  /**
   * None
   */
  None = 0,

  /**
   * All
   */
  All = 8191,
}

/**
 * A custom data map which can be stored on an CoreNode
 *
 * @remarks
 * This is a map of key-value pairs that can be stored on an INode. It is used
 * to store custom data that can be used by the application.
 * The data stored can only be of type string, number or boolean.
 */
export type CustomDataMap = {
  [key: string]: string | number | boolean | undefined;
};

/**
 * Writable properties of a Node.
 */
export interface CoreNodeProps {
  /**
   * The x coordinate of the Node's Mount Point.
   *
   * @remarks
   * See {@link mountX} and {@link mountY} for more information about setting
   * the Mount Point.
   *
   * @default `0`
   */
  x: number;
  /**
   * The y coordinate of the Node's Mount Point.
   *
   * @remarks
   * See {@link mountX} and {@link mountY} for more information about setting
   * the Mount Point.
   *
   * @default `0`
   */
  y: number;
  /**
   * The width of the Node.
   *
   * @default `0`
   */
  width: number;
  /**
   * The height of the Node.
   *
   * @default `0`
   */
  height: number;
  /**
   * The alpha opacity of the Node.
   *
   * @remarks
   * The alpha value is a number between 0 and 1, where 0 is fully transparent
   * and 1 is fully opaque.
   *
   * @default `1`
   */
  alpha: number;
  /**
   * Autosize mode
   *
   * @remarks
   * When enabled, when a texture is loaded into the Node, the Node will
   * automatically resize to the dimensions of the texture.
   *
   * Text Nodes are always autosized based on their text content regardless
   * of this mode setting.
   *
   * @default `false`
   */
  autosize: boolean;
  /**
   * Clipping Mode
   *
   * @remarks
   * Enable Clipping Mode when you want to prevent the drawing of a Node and
   * its descendants from overflowing outside of the Node's x/y/width/height
   * bounds.
   *
   * For WebGL, clipping is implemented using the high-performance WebGL
   * operation scissor. As a consequence, clipping does not work for
   * non-rectangular areas. So, if the element is rotated
   * (by itself or by any of its ancestors), clipping will not work as intended.
   *
   * TODO: Add support for non-rectangular clipping either automatically or
   * via Render-To-Texture.
   *
   * @default `false`
   */
  clipping: boolean;
  /**
   * The color of the Node.
   *
   * @remarks
   * The color value is a number in the format 0xRRGGBBAA, where RR is the red
   * component, GG is the green component, BB is the blue component, and AA is
   * the alpha component.
   *
   * Gradient colors may be set by setting the different color sub-properties:
   * {@link colorTop}, {@link colorBottom}, {@link colorLeft}, {@link colorRight},
   * {@link colorTl}, {@link colorTr}, {@link colorBr}, {@link colorBl} accordingly.
   *
   * @default `0xffffffff` (opaque white)
   */
  color: number;
  /**
   * The color of the top edge of the Node for gradient rendering.
   *
   * @remarks
   * See {@link color} for more information about color values and gradient
   * rendering.
   */
  colorTop: number;
  /**
   * The color of the bottom edge of the Node for gradient rendering.
   *
   * @remarks
   * See {@link color} for more information about color values and gradient
   * rendering.
   */
  colorBottom: number;
  /**
   * The color of the left edge of the Node for gradient rendering.
   *
   * @remarks
   * See {@link color} for more information about color values and gradient
   * rendering.
   */
  colorLeft: number;
  /**
   * The color of the right edge of the Node for gradient rendering.
   *
   * @remarks
   * See {@link color} for more information about color values and gradient
   * rendering.
   */
  colorRight: number;
  /**
   * The color of the top-left corner of the Node for gradient rendering.
   *
   * @remarks
   * See {@link color} for more information about color values and gradient
   * rendering.
   */
  colorTl: number;
  /**
   * The color of the top-right corner of the Node for gradient rendering.
   *
   * @remarks
   * See {@link color} for more information about color values and gradient
   * rendering.
   */
  colorTr: number;
  /**
   * The color of the bottom-right corner of the Node for gradient rendering.
   *
   * @remarks
   * See {@link color} for more information about color values and gradient
   * rendering.
   */
  colorBr: number;
  /**
   * The color of the bottom-left corner of the Node for gradient rendering.
   *
   * @remarks
   * See {@link color} for more information about color values and gradient
   * rendering.
   */
  colorBl: number;
  /**
   * The Node's parent Node.
   *
   * @remarks
   * The value `null` indicates that the Node has no parent. This may either be
   * because the Node is the root Node of the scene graph, or because the Node
   * has been removed from the scene graph.
   *
   * In order to make sure that a Node can be rendered on the screen, it must
   * be added to the scene graph by setting it's parent property to a Node that
   * is already in the scene graph such as the root Node.
   *
   * @default `null`
   */
  parent: CoreNode | null;
  /**
   * The Node's z-index.
   *
   * @remarks
   * TBD
   */
  zIndex: number;
  /**
   * The Node's Texture.
   *
   * @remarks
   * The `texture` defines a rasterized image that is contained within the
   * {@link width} and {@link height} dimensions of the Node. If null, the
   * Node will use an opaque white {@link ColorTexture} when being drawn, which
   * essentially enables colors (including gradients) to be drawn.
   *
   * If set, by default, the texture will be drawn, as is, stretched to the
   * dimensions of the Node. This behavior can be modified by setting the TBD
   * and TBD properties.
   *
   * To create a Texture in order to set it on this property, call
   * {@link RendererMain.createTexture}.
   *
   * If the {@link src} is set on a Node, the Node will use the
   * {@link ImageTexture} by default and the Node will simply load the image at
   * the specified URL.
   *
   * Note: If this is a Text Node, the Texture will be managed by the Node's
   * {@link TextRenderer} and should not be set explicitly.
   */
  texture: Texture | null;

  /**
   * Options to associate with the Node's Texture
   */
  textureOptions: TextureOptions;

  /**
   * The Node's shader
   *
   * @remarks
   * The `shader` defines a {@link Shader} used to draw the Node. By default,
   * the Default Shader is used which simply draws the defined {@link texture}
   * or {@link color}(s) within the Node without any special effects.
   *
   * To create a Shader in order to set it on this property, call
   * {@link RendererMain.createShader}.
   *
   * Note: If this is a Text Node, the Shader will be managed by the Node's
   * {@link TextRenderer} and should not be set explicitly.
   */
  shader: BaseShaderController;
  /**
   * Image URL
   *
   * @remarks
   * When set, the Node's {@link texture} is automatically set to an
   * {@link ImageTexture} using the source image URL provided (with all other
   * settings being defaults)
   */
  src: string | null;
  zIndexLocked: number;
  /**
   * Scale to render the Node at
   *
   * @remarks
   * The scale value multiplies the provided {@link width} and {@link height}
   * of the Node around the Node's Pivot Point (defined by the {@link pivot}
   * props).
   *
   * Behind the scenes, setting this property sets both the {@link scaleX} and
   * {@link scaleY} props to the same value.
   *
   * NOTE: When the scaleX and scaleY props are explicitly set to different values,
   * this property returns `null`. Setting `null` on this property will have no
   * effect.
   *
   * @default 1.0
   */
  scale: number | null;
  /**
   * Scale to render the Node at (X-Axis)
   *
   * @remarks
   * The scaleX value multiplies the provided {@link width} of the Node around
   * the Node's Pivot Point (defined by the {@link pivot} props).
   *
   * @default 1.0
   */
  scaleX: number;
  /**
   * Scale to render the Node at (Y-Axis)
   *
   * @remarks
   * The scaleY value multiplies the provided {@link height} of the Node around
   * the Node's Pivot Point (defined by the {@link pivot} props).
   *
   * @default 1.0
   */
  scaleY: number;
  /**
   * Combined position of the Node's Mount Point
   *
   * @remarks
   * The value can be any number between `0.0` and `1.0`:
   * - `0.0` defines the Mount Point at the top-left corner of the Node.
   * - `0.5` defines it at the center of the Node.
   * - `1.0` defines it at the bottom-right corner of the node.
   *
   * Use the {@link mountX} and {@link mountY} props seperately for more control
   * of the Mount Point.
   *
   * When assigned, the same value is also passed to both the {@link mountX} and
   * {@link mountY} props.
   *
   * @default 0 (top-left)
   */
  mount: number;
  /**
   * X position of the Node's Mount Point
   *
   * @remarks
   * The value can be any number between `0.0` and `1.0`:
   * - `0.0` defines the Mount Point's X position as the left-most edge of the
   *   Node
   * - `0.5` defines it as the horizontal center of the Node
   * - `1.0` defines it as the right-most edge of the Node.
   *
   * The combination of {@link mountX} and {@link mountY} define the Mount Point
   *
   * @default 0 (left-most edge)
   */
  mountX: number;
  /**
   * Y position of the Node's Mount Point
   *
   * @remarks
   * The value can be any number between `0.0` and `1.0`:
   * - `0.0` defines the Mount Point's Y position as the top-most edge of the
   *   Node
   * - `0.5` defines it as the vertical center of the Node
   * - `1.0` defines it as the bottom-most edge of the Node.
   *
   * The combination of {@link mountX} and {@link mountY} define the Mount Point
   *
   * @default 0 (top-most edge)
   */
  mountY: number;
  /**
   * Combined position of the Node's Pivot Point
   *
   * @remarks
   * The value can be any number between `0.0` and `1.0`:
   * - `0.0` defines the Pivot Point at the top-left corner of the Node.
   * - `0.5` defines it at the center of the Node.
   * - `1.0` defines it at the bottom-right corner of the node.
   *
   * Use the {@link pivotX} and {@link pivotY} props seperately for more control
   * of the Pivot Point.
   *
   * When assigned, the same value is also passed to both the {@link pivotX} and
   * {@link pivotY} props.
   *
   * @default 0.5 (center)
   */
  pivot: number;
  /**
   * X position of the Node's Pivot Point
   *
   * @remarks
   * The value can be any number between `0.0` and `1.0`:
   * - `0.0` defines the Pivot Point's X position as the left-most edge of the
   *   Node
   * - `0.5` defines it as the horizontal center of the Node
   * - `1.0` defines it as the right-most edge of the Node.
   *
   * The combination of {@link pivotX} and {@link pivotY} define the Pivot Point
   *
   * @default 0.5 (centered on x-axis)
   */
  pivotX: number;
  /**
   * Y position of the Node's Pivot Point
   *
   * @remarks
   * The value can be any number between `0.0` and `1.0`:
   * - `0.0` defines the Pivot Point's Y position as the top-most edge of the
   *   Node
   * - `0.5` defines it as the vertical center of the Node
   * - `1.0` defines it as the bottom-most edge of the Node.
   *
   * The combination of {@link pivotX} and {@link pivotY} define the Pivot Point
   *
   * @default 0.5 (centered on y-axis)
   */
  pivotY: number;
  /**
   * Rotation of the Node (in Radians)
   *
   * @remarks
   * Sets the amount to rotate the Node by around it's Pivot Point (defined by
   * the {@link pivot} props). Positive values rotate the Node clockwise, while
   * negative values rotate it counter-clockwise.
   *
   * Example values:
   * - `-Math.PI / 2`: 90 degree rotation counter-clockwise
   * - `0`: No rotation
   * - `Math.PI / 2`: 90 degree rotation clockwise
   * - `Math.PI`: 180 degree rotation clockwise
   * - `3 * Math.PI / 2`: 270 degree rotation clockwise
   * - `2 * Math.PI`: 360 rotation clockwise
   */
  rotation: number;

  /**
   * Whether the Node is rendered to a texture
   *
   * @remarks
   * TBD
   *
   * @default false
   */
  rtt: boolean;

  /**
   * Node data element for custom data storage (optional)
   *
   * @remarks
   * This property is used to store custom data on the Node as a key/value data store.
   * Data values are limited to string, numbers, booleans. Strings will be truncated
   * to a 2048 character limit for performance reasons.
   *
   * This is not a data storage mechanism for large amounts of data please use a
   * dedicated data storage mechanism for that.
   *
   * The custom data will be reflected in the inspector as part of `data-*` attributes
   *
   * @default `undefined`
   */
  data?: CustomDataMap;
}

/**
 * Grab all the number properties of type T
 */
type NumberProps<T> = {
  [Key in keyof T as NonNullable<T[Key]> extends number ? Key : never]: number;
};

/**
 * Properties of a Node used by the animate() function
 */
export interface CoreNodeAnimateProps extends NumberProps<CoreNodeProps> {
  /**
   * Shader properties to animate
   */
  shaderProps: Record<string, number>;
  // TODO: textureProps: Record<string, number>;
}

/**
 * A visual Node in the Renderer scene graph.
 *
 * @remarks
 * CoreNode is an internally used class that represents a Renderer Node in the
 * scene graph. See INode.ts for the public APIs exposed to Renderer users
 * that include generic types for Shaders.
 */
export class CoreNode extends EventEmitter {
  readonly children: CoreNode[] = [];
  protected _id: number = getNewId();
<<<<<<< HEAD
  readonly props: Required<CoreNodeWritableProps>;
=======
  readonly props: CoreNodeProps;
>>>>>>> 723ea353

  public updateType = UpdateType.All;

  public globalTransform?: Matrix3d;
  public scaleRotateTransform?: Matrix3d;
  public localTransform?: Matrix3d;
  public renderCoords?: RenderCoords;
  public renderBound?: Bound;
  public strictBound?: Bound;
  public preloadBound?: Bound;
  public clippingRect: RectWithValid = {
    x: 0,
    y: 0,
    width: 0,
    height: 0,
    valid: false,
  };
  public isRenderable = false;
  public renderState: CoreNodeRenderState = CoreNodeRenderState.Init;

  public worldAlpha = 1;
  public premultipliedColorTl = 0;
  public premultipliedColorTr = 0;
  public premultipliedColorBl = 0;
  public premultipliedColorBr = 0;
  public calcZIndex = 0;
  public hasRTTupdates = false;
  public parentHasRenderTexture = false;

  constructor(readonly stage: Stage, props: CoreNodeProps) {
    super();

    this.props = {
      ...props,
      parent: null,
      texture: null,
      src: null,
      rtt: false,
    };

    // Assign props to instance
    this.parent = props.parent;
    this.texture = props.texture;
    this.src = props.src;
    this.rtt = props.rtt;

    this.updateScaleRotateTransform();
  }

  //#region Textures
  loadTexture(): void {
    const { texture } = this.props;
    assertTruthy(texture);

    // If texture is already loaded / failed, trigger loaded event manually
    // so that users get a consistent event experience.
    // We do this in a microtask to allow listeners to be attached in the same
    // synchronous task after calling loadTexture()
    queueMicrotask(() => {
      // Preload texture if required
      if (this.textureOptions.preload) {
        texture.ctxTexture.load();
      }
      if (texture.state === 'loaded') {
        assertTruthy(texture.dimensions);
        this.onTextureLoaded(texture, texture.dimensions);
      } else if (texture.state === 'failed') {
        assertTruthy(texture.error);
        this.onTextureFailed(texture, texture.error);
      } else if (texture.state === 'freed') {
        this.onTextureFreed(texture);
      }
      texture.on('loaded', this.onTextureLoaded);
      texture.on('failed', this.onTextureFailed);
      texture.on('freed', this.onTextureFreed);
    });
  }

  unloadTexture(): void {
    if (this.texture) {
      this.texture.off('loaded', this.onTextureLoaded);
      this.texture.off('failed', this.onTextureFailed);
      this.texture.off('freed', this.onTextureFreed);
      this.texture.setRenderableOwner(this, false);
    }
  }

  autosizeNode(dimensions: Dimensions) {
    if (this.autosize) {
      this.width = dimensions.width;
      this.height = dimensions.height;
    }
  }

  private onTextureLoaded: TextureLoadedEventHandler = (_, dimensions) => {
    this.autosizeNode(dimensions);

    // Texture was loaded. In case the RAF loop has already stopped, we request
    // a render to ensure the texture is rendered.
    this.stage.requestRender();

    // If parent has a render texture, flag that we need to update
    // @todo: Reserve type for RTT updates
    if (this.parentHasRenderTexture) {
      this.setRTTUpdates(1);
    }

    this.emit('loaded', {
      type: 'texture',
      dimensions,
    } satisfies NodeTextureLoadedPayload);

    // Trigger a local update if the texture is loaded and the resizeMode is 'contain'
    if (this.props.textureOptions?.resizeMode?.type === 'contain') {
      this.setUpdateType(UpdateType.Local);
    }
  };

  private onTextureFailed: TextureFailedEventHandler = (_, error) => {
    this.emit('failed', {
      type: 'texture',
      error,
    } satisfies NodeTextureFailedPayload);
  };

  private onTextureFreed: TextureFreedEventHandler = () => {
    this.emit('freed', {
      type: 'texture',
    } satisfies NodeTextureFreedPayload);
  };
  //#endregion Textures

  /**
   * Change types types is used to determine the scope of the changes being applied
   *
   * @remarks
   * See {@link UpdateType} for more information on each type
   *
   * @param type
   */
  setUpdateType(type: UpdateType): void {
    this.updateType |= type;

    // If we're updating this node at all, we need to inform the parent
    // (and all ancestors) that their children need updating as well
    const parent = this.props.parent;
    if (parent && !(parent.updateType & UpdateType.Children)) {
      parent.setUpdateType(UpdateType.Children);
    }
    // If node is part of RTT texture
    // Flag that we need to update
    if (this.parentHasRenderTexture) {
      this.setRTTUpdates(type);
    }
  }

  sortChildren() {
    this.children.sort((a, b) => a.calcZIndex - b.calcZIndex);
  }

  updateScaleRotateTransform() {
    const { rotation, scaleX, scaleY } = this.props;

    // optimize simple translation cases
    if (rotation === 0 && scaleX === 1 && scaleY === 1) {
      this.scaleRotateTransform = undefined;
      return;
    }

    this.scaleRotateTransform = Matrix3d.rotate(
      rotation,
      this.scaleRotateTransform,
    ).scale(scaleX, scaleY);
  }

  updateLocalTransform() {
    const { x, y, width, height } = this.props;
    const mountTranslateX = this.props.mountX * width;
    const mountTranslateY = this.props.mountY * height;

    if (this.scaleRotateTransform) {
      const pivotTranslateX = this.props.pivotX * width;
      const pivotTranslateY = this.props.pivotY * height;

      this.localTransform = Matrix3d.translate(
        x - mountTranslateX + pivotTranslateX,
        y - mountTranslateY + pivotTranslateY,
        this.localTransform,
      )
        .multiply(this.scaleRotateTransform)
        .translate(-pivotTranslateX, -pivotTranslateY);
    } else {
      this.localTransform = Matrix3d.translate(
        x - mountTranslateX,
        y - mountTranslateY,
        this.localTransform,
      );
    }

    // Handle 'contain' resize mode
    const texture = this.props.texture;
    if (
      texture &&
      texture.dimensions &&
      this.props.textureOptions?.resizeMode?.type === 'contain'
    ) {
      let resizeModeScaleX = 1;
      let resizeModeScaleY = 1;
      let extraX = 0;
      let extraY = 0;
      const { width: tw, height: th } = texture.dimensions;
      const txAspectRatio = tw / th;
      const nodeAspectRatio = width / height;
      if (txAspectRatio > nodeAspectRatio) {
        // Texture is wider than node
        // Center the node vertically (shift down by extraY)
        // Scale the node vertically to maintain original aspect ratio
        const scaleX = width / tw;
        const scaledTxHeight = th * scaleX;
        extraY = (height - scaledTxHeight) / 2;
        resizeModeScaleY = scaledTxHeight / height;
      } else {
        // Texture is taller than node (or equal)
        // Center the node horizontally (shift right by extraX)
        // Scale the node horizontally to maintain original aspect ratio
        const scaleY = height / th;
        const scaledTxWidth = tw * scaleY;
        extraX = (width - scaledTxWidth) / 2;
        resizeModeScaleX = scaledTxWidth / width;
      }

      // Apply the extra translation and scale to the local transform
      this.localTransform
        .translate(extraX, extraY)
        .scale(resizeModeScaleX, resizeModeScaleY);
    }

    this.setUpdateType(UpdateType.Global);
  }

  /**
   * @todo: test for correct calculation flag
   * @param delta
   */
  update(delta: number, parentClippingRect: RectWithValid): void {
    if (this.updateType & UpdateType.ScaleRotate) {
      this.updateScaleRotateTransform();
      this.setUpdateType(UpdateType.Local);
    }

    if (this.updateType & UpdateType.Local) {
      this.updateLocalTransform();
      this.setUpdateType(UpdateType.Global);
    }

    const parent = this.props.parent;
    let childUpdateType = UpdateType.None;

    if (this.updateType & UpdateType.ParentRenderTexture) {
      let p = this.parent;
      while (p) {
        if (p.rtt) {
          this.parentHasRenderTexture = true;
        }
        p = p.parent;
      }
    }

    // If we have render texture updates and not already running a full update
    if (
      this.updateType ^ UpdateType.All &&
      this.updateType & UpdateType.RenderTexture
    ) {
      this.children.forEach((child) => {
        child.setUpdateType(UpdateType.All);
      });
    }

    if (this.updateType & UpdateType.Global) {
      assertTruthy(this.localTransform);

      this.globalTransform = Matrix3d.copy(
        parent?.globalTransform || this.localTransform,
        this.globalTransform,
      );

      if (this.parentHasRenderTexture && this.props.parent?.rtt) {
        this.globalTransform = Matrix3d.identity();
      }

      if (parent) {
        this.globalTransform.multiply(this.localTransform);
      }

      this.calculateRenderCoords();
      this.updateBoundingRect();
      this.setUpdateType(
        UpdateType.Clipping | UpdateType.RenderState | UpdateType.Children,
      );
      childUpdateType |= UpdateType.Global;
    }

    if (this.updateType & UpdateType.Clipping) {
      this.calculateClippingRect(parentClippingRect);
      this.setUpdateType(UpdateType.Children);
      childUpdateType |= UpdateType.Clipping;
    }

    if (this.updateType & UpdateType.WorldAlpha) {
      if (parent) {
        this.worldAlpha = parent.worldAlpha * this.props.alpha;
      } else {
        this.worldAlpha = this.props.alpha;
      }
      this.setUpdateType(
        UpdateType.Children |
          UpdateType.PremultipliedColors |
          UpdateType.IsRenderable,
      );
      childUpdateType |= UpdateType.WorldAlpha;
    }

    if (this.updateType & UpdateType.PremultipliedColors) {
      this.premultipliedColorTl = mergeColorAlphaPremultiplied(
        this.props.colorTl,
        this.worldAlpha,
        true,
      );

      // If all the colors are the same just sent them all to the same value
      if (
        this.props.colorTl === this.props.colorTr &&
        this.props.colorBl === this.props.colorBr &&
        this.props.colorTl === this.props.colorBl
      ) {
        this.premultipliedColorTr =
          this.premultipliedColorBl =
          this.premultipliedColorBr =
            this.premultipliedColorTl;
      } else {
        this.premultipliedColorTr = mergeColorAlphaPremultiplied(
          this.props.colorTr,
          this.worldAlpha,
          true,
        );
        this.premultipliedColorBl = mergeColorAlphaPremultiplied(
          this.props.colorBl,
          this.worldAlpha,
          true,
        );
        this.premultipliedColorBr = mergeColorAlphaPremultiplied(
          this.props.colorBr,
          this.worldAlpha,
          true,
        );
      }
    }

    if (this.updateType & UpdateType.RenderState) {
      this.updateRenderState(parentClippingRect);
      this.setUpdateType(UpdateType.IsRenderable);
    }

    if (this.updateType & UpdateType.IsRenderable) {
      this.updateIsRenderable();
    }

    // No need to update zIndex if there is no parent
    if (parent && this.updateType & UpdateType.CalculatedZIndex) {
      this.calculateZIndex();
      // Tell parent to re-sort children
      parent.setUpdateType(UpdateType.ZIndexSortedChildren);
    }

    if (
      this.updateType & UpdateType.Children &&
      this.children.length &&
      !this.rtt
    ) {
      this.children.forEach((child) => {
        // Trigger the depenedent update types on the child
        child.setUpdateType(childUpdateType);
        // If child has no updates, skip
        if (child.updateType === 0) {
          return;
        }
        child.update(delta, this.clippingRect);
      });
    }

    // Sorting children MUST happen after children have been updated so
    // that they have the oppotunity to update their calculated zIndex.
    if (this.updateType & UpdateType.ZIndexSortedChildren) {
      // reorder z-index
      this.sortChildren();
    }

    // reset update type
    this.updateType = 0;
  }

  //check if CoreNode is renderable based on props
  checkRenderProps(): boolean {
    if (this.props.texture) {
      return true;
    }

    if (!this.props.width || !this.props.height) {
      return false;
    }

    if (this.props.shader !== this.stage.defShaderCtr) {
      return true;
    }

    if (this.props.clipping) {
      return true;
    }

    if (this.props.color !== 0) {
      return true;
    }

    // Consider removing these checks and just using the color property check above.
    // Maybe add a forceRender prop for nodes that should always render.
    if (this.props.colorTop !== 0) {
      return true;
    }

    if (this.props.colorBottom !== 0) {
      return true;
    }

    if (this.props.colorLeft !== 0) {
      return true;
    }

    if (this.props.colorRight !== 0) {
      return true;
    }

    if (this.props.colorTl !== 0) {
      return true;
    }

    if (this.props.colorTr !== 0) {
      return true;
    }

    if (this.props.colorBl !== 0) {
      return true;
    }

    if (this.props.colorBr !== 0) {
      return true;
    }
    return false;
  }

  checkRenderBounds(parentClippingRect: RectWithValid): CoreNodeRenderState {
    assertTruthy(this.renderBound);
    const rectW = parentClippingRect.width || this.stage.root.width;
    const rectH = parentClippingRect.height || this.stage.root.height;
    this.strictBound = createBound(
      parentClippingRect.x,
      parentClippingRect.y,
      parentClippingRect.x + rectW,
      parentClippingRect.y + rectH,
      this.strictBound,
    );

    if (boundInsideBound(this.renderBound, this.strictBound)) {
      return CoreNodeRenderState.InViewport;
    }

    const renderM = this.stage.boundsMargin;
    this.preloadBound = createBound(
      this.strictBound.x1 - renderM[3],
      this.strictBound.y1 - renderM[0],
      this.strictBound.x2 + renderM[1],
      this.strictBound.y2 + renderM[2],
      this.preloadBound,
    );

    if (boundInsideBound(this.renderBound, this.preloadBound)) {
      return CoreNodeRenderState.InBounds;
    }
    return CoreNodeRenderState.OutOfBounds;
  }

  updateRenderState(parentClippingRect: RectWithValid) {
    const renderState = this.checkRenderBounds(parentClippingRect);

    if (renderState === this.renderState) {
      return;
    }

    const previous = this.renderState;
    this.renderState = renderState;
    const event = CoreNodeRenderStateMap.get(renderState);
    assertTruthy(event);
    this.emit(event, {
      previous,
      current: renderState,
    });
  }

  /**
   * This function updates the `isRenderable` property based on certain conditions.
   *
   * @returns
   */
  updateIsRenderable() {
    let newIsRenderable;
    if (this.worldAlpha === 0 || !this.checkRenderProps()) {
      newIsRenderable = false;
    } else {
      newIsRenderable = this.renderState > CoreNodeRenderState.OutOfBounds;
    }
    if (this.isRenderable !== newIsRenderable) {
      this.isRenderable = newIsRenderable;
      this.onChangeIsRenderable(newIsRenderable);
    }
  }

  onChangeIsRenderable(isRenderable: boolean) {
    this.texture?.setRenderableOwner(this, isRenderable);
  }

  calculateRenderCoords() {
    const { width, height, globalTransform: transform } = this;
    assertTruthy(transform);
    const { tx, ty, ta, tb, tc, td } = transform;
    if (tb === 0 && tc === 0) {
      const minX = tx;
      const maxX = tx + width * ta;

      const minY = ty;
      const maxY = ty + height * td;
      this.renderCoords = RenderCoords.translate(
        //top-left
        minX,
        minY,
        //top-right
        maxX,
        minY,
        //bottom-right
        maxX,
        maxY,
        //bottom-left
        minX,
        maxY,
        this.renderCoords,
      );
    } else {
      this.renderCoords = RenderCoords.translate(
        //top-left
        tx,
        ty,
        //top-right
        tx + width * ta,
        ty + width * tc,
        //bottom-right
        tx + width * ta + height * tb,
        ty + width * tc + height * td,
        //bottom-left
        tx + height * tb,
        ty + height * td,
        this.renderCoords,
      );
    }
  }

  updateBoundingRect() {
    const { renderCoords, globalTransform: transform } = this;
    assertTruthy(transform);
    assertTruthy(renderCoords);

    const { tb, tc } = transform;
    const { x1, y1, x3, y3 } = renderCoords;
    if (tb === 0 || tc === 0) {
      this.renderBound = createBound(x1, y1, x3, y3, this.renderBound);
    } else {
      const { x2, x4, y2, y4 } = renderCoords;
      this.renderBound = createBound(
        Math.min(x1, x2, x3, x4),
        Math.min(y1, y2, y3, y4),
        Math.max(x1, x2, x3, x4),
        Math.max(y1, y2, y3, y4),
        this.renderBound,
      );
    }
  }
  /**
   * This function calculates the clipping rectangle for a node.
   *
   * The function then checks if the node is rotated. If the node requires clipping and is not rotated, a new clipping rectangle is created based on the node's global transform and dimensions.
   * If a parent clipping rectangle exists, it is intersected with the node's clipping rectangle (if it exists), or replaces the node's clipping rectangle.
   *
   * Finally, the node's parentClippingRect and clippingRect properties are updated.
   */
  calculateClippingRect(parentClippingRect: RectWithValid) {
    assertTruthy(this.globalTransform);
    const { clippingRect, props, globalTransform: gt } = this;
    const { clipping } = props;

    const isRotated = gt.tb !== 0 || gt.tc !== 0;

    if (clipping && !isRotated) {
      clippingRect.x = gt.tx;
      clippingRect.y = gt.ty;
      clippingRect.width = this.width * gt.ta;
      clippingRect.height = this.height * gt.td;
      clippingRect.valid = true;
    } else {
      clippingRect.valid = false;
    }

    if (parentClippingRect.valid && clippingRect.valid) {
      // Intersect parent clipping rect with node clipping rect
      intersectRect(parentClippingRect, clippingRect, clippingRect);
    } else if (parentClippingRect.valid) {
      // Copy parent clipping rect
      copyRect(parentClippingRect, clippingRect);
      clippingRect.valid = true;
    }
  }

  calculateZIndex(): void {
    const props = this.props;
    const z = props.zIndex || 0;
    const p = props.parent?.zIndex || 0;

    let zIndex = z;
    if (props.parent?.zIndexLocked) {
      zIndex = z < p ? z : p;
    }
    this.calcZIndex = zIndex;
  }

  /**
   * Destroy the node and cleanup all resources
   */
  destroy(): void {
    this.unloadTexture();

    this.clippingRect.valid = false;

    this.isRenderable = false;

    this.renderCoords = undefined;
    this.renderBound = undefined;
    this.strictBound = undefined;
    this.preloadBound = undefined;
    this.globalTransform = undefined;
    this.scaleRotateTransform = undefined;
    this.localTransform = undefined;

    this.props.texture = null;
    this.props.shader = this.stage.defShaderCtr;

    const children = [...this.children];
    for (let i = 0; i < children.length; i++) {
      // eslint-disable-next-line @typescript-eslint/no-non-null-assertion
      children[i]!.destroy();
    }
    // This very action will also remove the node from the parent's children array
    this.parent = null;

    if (this.rtt) {
      this.stage.renderer.removeRTTNode(this);
    }

    this.removeAllListeners();
  }

  renderQuads(renderer: CoreRenderer): void {
    const { texture, width, height, textureOptions, rtt, shader } = this.props;

    // Prevent quad rendering if parent has a render texture
    // and renderer is not currently rendering to a texture
    if (this.parentHasRenderTexture) {
      if (!renderer.renderToTextureActive) {
        return;
      }
      // Prevent quad rendering if parent render texture is not the active render texture
      if (this.parentRenderTexture !== renderer.activeRttNode) {
        return;
      }
    }

    const {
      premultipliedColorTl,
      premultipliedColorTr,
      premultipliedColorBl,
      premultipliedColorBr,
    } = this;

    const {
      zIndex,
      worldAlpha,
      globalTransform: gt,
      clippingRect,
      renderCoords,
    } = this;

    assertTruthy(gt);
    assertTruthy(renderCoords);

    // add to list of renderables to be sorted before rendering
    renderer.addQuad({
      width,
      height,
      colorTl: premultipliedColorTl,
      colorTr: premultipliedColorTr,
      colorBl: premultipliedColorBl,
      colorBr: premultipliedColorBr,
      texture,
      textureOptions,
      zIndex,
      shader: shader.shader,
      shaderProps: shader.getResolvedProps(),
      alpha: worldAlpha,
      clippingRect,
      tx: gt.tx,
      ty: gt.ty,
      ta: gt.ta,
      tb: gt.tb,
      tc: gt.tc,
      td: gt.td,
      renderCoords,
      rtt,
      parentHasRenderTexture: this.parentHasRenderTexture,
      framebufferDimensions: this.framebufferDimensions,
    });
  }

  //#region Properties
  get id(): number {
    return this._id;
  }

  get x(): number {
    return this.props.x;
  }

  set x(value: number) {
    if (this.props.x !== value) {
      this.props.x = value;
      this.setUpdateType(UpdateType.Local);
    }
  }

  get absX(): number {
    return (
      this.props.x +
      (this.props.parent?.absX || this.props.parent?.globalTransform?.tx || 0)
    );
  }

  get absY(): number {
    return this.props.y + (this.props.parent?.absY ?? 0);
  }

  get y(): number {
    return this.props.y;
  }

  set y(value: number) {
    if (this.props.y !== value) {
      this.props.y = value;
      this.setUpdateType(UpdateType.Local);
    }
  }

  get width(): number {
    return this.props.width;
  }

  set width(value: number) {
    if (this.props.width !== value) {
      this.props.width = value;
      this.setUpdateType(UpdateType.Local);

      if (this.props.rtt) {
        this.texture = this.stage.txManager.loadTexture('RenderTexture', {
          width: this.width,
          height: this.height,
        });
        this.textureOptions.preload = true;
        this.setUpdateType(UpdateType.RenderTexture);
      }
    }
  }

  get height(): number {
    return this.props.height;
  }

  set height(value: number) {
    if (this.props.height !== value) {
      this.props.height = value;
      this.setUpdateType(UpdateType.Local);

      if (this.props.rtt) {
        this.texture = this.stage.txManager.loadTexture('RenderTexture', {
          width: this.width,
          height: this.height,
        });
        this.textureOptions.preload = true;
        this.setUpdateType(UpdateType.RenderTexture);
      }
    }
  }

  get scale(): number {
    // The CoreNode `scale` property is only used by Animations.
    // Unlike INode, `null` should never be possibility for Animations.
    return this.scaleX;
  }

  set scale(value: number) {
    // The CoreNode `scale` property is only used by Animations.
    // Unlike INode, `null` should never be possibility for Animations.
    this.scaleX = value;
    this.scaleY = value;
  }

  get scaleX(): number {
    return this.props.scaleX;
  }

  set scaleX(value: number) {
    if (this.props.scaleX !== value) {
      this.props.scaleX = value;
      this.setUpdateType(UpdateType.ScaleRotate);
    }
  }

  get scaleY(): number {
    return this.props.scaleY;
  }

  set scaleY(value: number) {
    if (this.props.scaleY !== value) {
      this.props.scaleY = value;
      this.setUpdateType(UpdateType.ScaleRotate);
    }
  }

  get mount(): number {
    return this.props.mount;
  }

  set mount(value: number) {
    if (this.props.mountX !== value || this.props.mountY !== value) {
      this.props.mountX = value;
      this.props.mountY = value;
      this.props.mount = value;
      this.setUpdateType(UpdateType.Local);
    }
  }

  get mountX(): number {
    return this.props.mountX;
  }

  set mountX(value: number) {
    if (this.props.mountX !== value) {
      this.props.mountX = value;
      this.setUpdateType(UpdateType.Local);
    }
  }

  get mountY(): number {
    return this.props.mountY;
  }

  set mountY(value: number) {
    if (this.props.mountY !== value) {
      this.props.mountY = value;
      this.setUpdateType(UpdateType.Local);
    }
  }

  get pivot(): number {
    return this.props.pivot;
  }

  set pivot(value: number) {
    if (this.props.pivotX !== value || this.props.pivotY !== value) {
      this.props.pivotX = value;
      this.props.pivotY = value;
      this.props.pivot = value;
      this.setUpdateType(UpdateType.Local);
    }
  }

  get pivotX(): number {
    return this.props.pivotX;
  }

  set pivotX(value: number) {
    if (this.props.pivotX !== value) {
      this.props.pivotX = value;
      this.setUpdateType(UpdateType.Local);
    }
  }

  get pivotY(): number {
    return this.props.pivotY;
  }

  set pivotY(value: number) {
    if (this.props.pivotY !== value) {
      this.props.pivotY = value;
      this.setUpdateType(UpdateType.Local);
    }
  }

  get rotation(): number {
    return this.props.rotation;
  }

  set rotation(value: number) {
    if (this.props.rotation !== value) {
      this.props.rotation = value;
      this.setUpdateType(UpdateType.ScaleRotate);
    }
  }

  get alpha(): number {
    return this.props.alpha;
  }

  set alpha(value: number) {
    this.props.alpha = value;
    this.setUpdateType(UpdateType.PremultipliedColors | UpdateType.WorldAlpha);
  }

  get autosize(): boolean {
    return this.props.autosize;
  }

  set autosize(value: boolean) {
    this.props.autosize = value;
  }

  get clipping(): boolean {
    return this.props.clipping;
  }

  set clipping(value: boolean) {
    this.props.clipping = value;
    this.setUpdateType(UpdateType.Clipping);
  }

  get color(): number {
    return this.props.color;
  }

  set color(value: number) {
    this.colorTop = value;
    this.colorBottom = value;
    this.colorLeft = value;
    this.colorRight = value;
    this.props.color = value;

    this.setUpdateType(UpdateType.PremultipliedColors);
  }

  get colorTop(): number {
    return this.props.colorTop;
  }

  set colorTop(value: number) {
    if (this.props.colorTl !== value || this.props.colorTr !== value) {
      this.colorTl = value;
      this.colorTr = value;
    }
    this.props.colorTop = value;
    this.setUpdateType(UpdateType.PremultipliedColors);
  }

  get colorBottom(): number {
    return this.props.colorBottom;
  }

  set colorBottom(value: number) {
    if (this.props.colorBl !== value || this.props.colorBr !== value) {
      this.colorBl = value;
      this.colorBr = value;
    }
    this.props.colorBottom = value;
    this.setUpdateType(UpdateType.PremultipliedColors);
  }

  get colorLeft(): number {
    return this.props.colorLeft;
  }

  set colorLeft(value: number) {
    if (this.props.colorTl !== value || this.props.colorBl !== value) {
      this.colorTl = value;
      this.colorBl = value;
    }
    this.props.colorLeft = value;
    this.setUpdateType(UpdateType.PremultipliedColors);
  }

  get colorRight(): number {
    return this.props.colorRight;
  }

  set colorRight(value: number) {
    if (this.props.colorTr !== value || this.props.colorBr !== value) {
      this.colorTr = value;
      this.colorBr = value;
    }
    this.props.colorRight = value;
    this.setUpdateType(UpdateType.PremultipliedColors);
  }

  get colorTl(): number {
    return this.props.colorTl;
  }

  set colorTl(value: number) {
    this.props.colorTl = value;
    this.setUpdateType(UpdateType.PremultipliedColors);
  }

  get colorTr(): number {
    return this.props.colorTr;
  }

  set colorTr(value: number) {
    this.props.colorTr = value;
    this.setUpdateType(UpdateType.PremultipliedColors);
  }

  get colorBl(): number {
    return this.props.colorBl;
  }

  set colorBl(value: number) {
    this.props.colorBl = value;
    this.setUpdateType(UpdateType.PremultipliedColors);
  }

  get colorBr(): number {
    return this.props.colorBr;
  }

  set colorBr(value: number) {
    this.props.colorBr = value;
    this.setUpdateType(UpdateType.PremultipliedColors);
  }

  // we're only interested in parent zIndex to test
  // if we should use node zIndex is higher then parent zIndex
  get zIndexLocked(): number {
    return this.props.zIndexLocked || 0;
  }

  set zIndexLocked(value: number) {
    this.props.zIndexLocked = value;
    this.setUpdateType(UpdateType.CalculatedZIndex | UpdateType.Children);
    this.children.forEach((child) => {
      child.setUpdateType(UpdateType.CalculatedZIndex);
    });
  }

  get zIndex(): number {
    return this.props.zIndex;
  }

  set zIndex(value: number) {
    this.props.zIndex = value;
    this.setUpdateType(UpdateType.CalculatedZIndex | UpdateType.Children);
    this.children.forEach((child) => {
      child.setUpdateType(UpdateType.CalculatedZIndex);
    });
  }

  get parent(): CoreNode | null {
    return this.props.parent;
  }

  set parent(newParent: CoreNode | null) {
    const oldParent = this.props.parent;
    if (oldParent === newParent) {
      return;
    }
    this.props.parent = newParent;
    if (oldParent) {
      const index = oldParent.children.indexOf(this);
      assertTruthy(
        index !== -1,
        "CoreNode.parent: Node not found in old parent's children!",
      );
      oldParent.children.splice(index, 1);
      oldParent.setUpdateType(
        UpdateType.Children | UpdateType.ZIndexSortedChildren,
      );
    }
    if (newParent) {
      newParent.children.push(this);
      // Since this node has a new parent, to be safe, have it do a full update.
      this.setUpdateType(UpdateType.All);
      // Tell parent that it's children need to be updated and sorted.
      newParent.setUpdateType(
        UpdateType.Children | UpdateType.ZIndexSortedChildren,
      );

      if (newParent.rtt || newParent.parentHasRenderTexture) {
        this.setRTTUpdates(UpdateType.All);
      }
    }
    this.updateScaleRotateTransform();
  }

  get rtt(): boolean {
    return this.props.rtt;
  }

  set rtt(value: boolean) {
    if (this.props.rtt === true) {
      this.props.rtt = value;

      // unload texture if we used to have a render texture
      if (value === false && this.texture !== null) {
        this.unloadTexture();
        this.setUpdateType(UpdateType.All);

        this.children.forEach((child) => {
          child.parentHasRenderTexture = false;
        });

        this.stage.renderer?.removeRTTNode(this);
        return;
      }
    }

    // if the new value is false and we didnt have rtt previously, we don't need to do anything
    if (value === false) {
      return;
    }

    // load texture
    this.texture = this.stage.txManager.loadTexture('RenderTexture', {
      width: this.width,
      height: this.height,
    });
    this.textureOptions.preload = true;

    this.props.rtt = true;
    this.hasRTTupdates = true;
    this.setUpdateType(UpdateType.All);

    this.children.forEach((child) => {
      child.setUpdateType(UpdateType.All);
    });

    // Store RTT nodes in a separate list
    this.stage.renderer?.renderToTexture(this);
  }

  get shader(): BaseShaderController {
    return this.props.shader;
  }

  set shader(value: BaseShaderController) {
    if (this.props.shader === value) {
      return;
    }

    this.props.shader = value;

    this.setUpdateType(UpdateType.IsRenderable);
  }

  get src(): string | null {
    return this.props.src;
  }

  set src(imageUrl: string | null) {
    if (this.props.src === imageUrl) {
      return;
    }

    this.props.src = imageUrl;

    if (!imageUrl) {
      this.texture = null;
      return;
    }

    this.texture = this.stage.txManager.loadTexture('ImageTexture', {
      src: imageUrl,
    });
  }

  /**
   * Returns the framebuffer dimensions of the node.
   * If the node has a render texture, the dimensions are the same as the node's dimensions.
   * If the node does not have a render texture, the dimensions are inherited from the parent.
   * If the node parent has a render texture and the node is a render texture, the nodes dimensions are used.
   */
  get framebufferDimensions(): Dimensions {
    if (this.parentHasRenderTexture && !this.rtt && this.parent) {
      return this.parent.framebufferDimensions;
    }
    return { width: this.width, height: this.height };
  }

  /**
   * Returns the parent render texture node if it exists.
   */
  get parentRenderTexture(): CoreNode | null {
    let parent = this.parent;
    while (parent) {
      if (parent.rtt) {
        return parent;
      }
      parent = parent.parent;
    }
    return null;
  }

  get texture(): Texture | null {
    return this.props.texture;
  }

  set texture(value: Texture | null) {
    if (this.props.texture === value) {
      return;
    }
    const oldTexture = this.props.texture;
    if (oldTexture) {
      oldTexture.setRenderableOwner(this, false);
      this.unloadTexture();
    }
    this.props.texture = value;
    if (value) {
      value.setRenderableOwner(this, this.isRenderable);
      this.loadTexture();
    }
    this.setUpdateType(UpdateType.IsRenderable);
  }

  set textureOptions(value: TextureOptions) {
    this.props.textureOptions = value;
  }

  get textureOptions(): TextureOptions {
    return this.props.textureOptions;
  }

  setRTTUpdates(type: number) {
    this.hasRTTupdates = true;
    this.parent?.setRTTUpdates(type);
  }

  animate(
    props: Partial<CoreNodeAnimateProps>,
    settings: Partial<AnimationSettings>,
  ): IAnimationController {
    const animation = new CoreAnimation(this, props, settings);
    // eslint-disable-next-line @typescript-eslint/no-unsafe-assignment, @typescript-eslint/no-unsafe-call
    const controller = new CoreAnimationController(
      this.stage.animationManager,
      animation,
    );
    // eslint-disable-next-line @typescript-eslint/no-unsafe-return
    return controller;
  }

  flush() {
    // no-op
  }

  //#endregion Properties
}<|MERGE_RESOLUTION|>--- conflicted
+++ resolved
@@ -644,11 +644,7 @@
 export class CoreNode extends EventEmitter {
   readonly children: CoreNode[] = [];
   protected _id: number = getNewId();
-<<<<<<< HEAD
-  readonly props: Required<CoreNodeWritableProps>;
-=======
   readonly props: CoreNodeProps;
->>>>>>> 723ea353
 
   public updateType = UpdateType.All;
 
