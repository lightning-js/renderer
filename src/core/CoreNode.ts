import { assertTruthy } from '../utils.js';
import type { ShaderMap } from './CoreShaderManager.js';
import type {
  ExtractProps,
  TextureMap,
  TextureOptions,
} from './CoreTextureManager.js';
import type { CoreRenderer } from './renderers/CoreRenderer.js';
<<<<<<< HEAD
import type { CoreShaderOp } from './renderers/CoreShaderOp.js';
import type { Stage } from './stage.js';
=======
import type { CoreShader } from './renderers/CoreShader.js';
import type { Stage } from './Stage.js';
>>>>>>> 2bff7146
import type { Texture } from './textures/Texture.js';

export interface CoreNodeProps {
  id: number;
  x?: number;
  y?: number;
  w?: number;
  h?: number;
  alpha?: number;
  color?: number;
  parent?: CoreNode | null;
  zIndex?: number;
  texture?: Texture | null;
  textureOptions?: TextureOptions | null;
  shader?: keyof ShaderMap | null;
}

export class CoreNode {
  readonly children: CoreNode[] = [];
  private props: Required<CoreNodeProps>;
  private shaderOp: CoreShaderOp | null = null;

  constructor(private stage: Stage, props: CoreNodeProps) {
    this.props = {
      id: props.id,
      x: props.x ?? 0,
      y: props.y ?? 0,
      w: props.w ?? 0,
      h: props.h ?? 0,
      alpha: props.alpha ?? 0,
      color: props.color ?? 0,
      zIndex: props.zIndex ?? 0,
      parent: props.parent ?? null,
      texture: props.texture ?? null,
      textureOptions: props.textureOptions ?? null,
      shader: props.shader ?? null,
    };
  }

  loadTexture<Type extends keyof TextureMap>(
    textureType: Type,
    props: ExtractProps<TextureMap[Type]>,
    options: TextureOptions | null = null,
  ): void {
    const { txManager } = this.stage;
    this.props.texture = txManager.loadTexture(textureType, props, options);
    this.props.textureOptions = options;
  }

  unloadTexture(): void {
    this.props.texture = null;
    this.props.textureOptions = null;
  }

  loadShader<Type extends keyof ShaderMap>(
    shaderType: Type,
    props?: ExtractProps<ShaderMap[Type]>,
  ): void {
    const shManager = this.stage.getRenderer().getShaderManager();
    assertTruthy(shManager);
    this.props.shader = shaderType;
    this.shaderOp = shManager.loadShaderOp(
      shaderType,
      {
        width: this.w,
        height: this.h,
      },
      props,
    );
  }

  update(delta: number): void {
    // TODO: Implement
  }

  renderQuads(renderer: CoreRenderer): void {
<<<<<<< HEAD
    const { x, y, w, h, color, texture, parent, textureOptions } = this.props;
    renderer.addQuad(
      x + (parent?.x || 0),
      y + (parent?.y || 0),
      w,
      h,
      color,
      texture,
      textureOptions,
      this.shaderOp,
    );
=======
    const { w, h, color, texture, textureOptions } = this.props;
    const { absX, absY } = this;

    // Calculate absolute X and Y based on all ancestors
    renderer.addQuad(absX, absY, w, h, color, texture, textureOptions);
>>>>>>> 2bff7146
  }

  //#region Properties
  get id(): number {
    return this.props.id;
  }

  get x(): number {
    return this.props.x;
  }

  set x(value: number) {
    this.props.x = value;
  }

  get absX(): number {
    return this.props.x + (this.props.parent?.absX ?? 0);
  }

  get absY(): number {
    return this.props.y + (this.props.parent?.absY ?? 0);
  }

  get y(): number {
    return this.props.y;
  }

  set y(value: number) {
    this.props.y = value;
  }

  get w(): number {
    return this.props.w;
  }

  set w(value: number) {
    this.props.w = value;
  }

  get h(): number {
    return this.props.h;
  }

  set h(value: number) {
    this.props.h = value;
  }

  get alpha(): number {
    return this.props.alpha;
  }

  set alpha(value: number) {
    this.props.alpha = value;
  }

  get color(): number {
    return this.props.color;
  }

  set color(value: number) {
    this.props.color = value;
  }

  get zIndex(): number {
    return this.props.zIndex;
  }

  set zIndex(value: number) {
    this.props.zIndex = value;
  }

  get parent(): CoreNode | null {
    return this.props.parent;
  }

  set parent(newParent: CoreNode | null) {
    const oldParent = this.props.parent;
    this.props.parent = newParent;
    if (oldParent) {
      const index = oldParent.children.indexOf(this);
      assertTruthy(
        index !== -1,
        "CoreNode.parent: Node not found in old parent's children!",
      );
      oldParent.children.splice(index, 1);
    }
    if (newParent) {
      newParent.children.push(this);
    }
  }
  //#endregion Properties
}<|MERGE_RESOLUTION|>--- conflicted
+++ resolved
@@ -6,13 +6,8 @@
   TextureOptions,
 } from './CoreTextureManager.js';
 import type { CoreRenderer } from './renderers/CoreRenderer.js';
-<<<<<<< HEAD
-import type { CoreShaderOp } from './renderers/CoreShaderOp.js';
-import type { Stage } from './stage.js';
-=======
 import type { CoreShader } from './renderers/CoreShader.js';
 import type { Stage } from './Stage.js';
->>>>>>> 2bff7146
 import type { Texture } from './textures/Texture.js';
 
 export interface CoreNodeProps {
@@ -27,13 +22,13 @@
   zIndex?: number;
   texture?: Texture | null;
   textureOptions?: TextureOptions | null;
-  shader?: keyof ShaderMap | null;
+  shader?: CoreShader | null;
+  shaderProps?: Record<string, unknown> | null;
 }
 
 export class CoreNode {
   readonly children: CoreNode[] = [];
   private props: Required<CoreNodeProps>;
-  private shaderOp: CoreShaderOp | null = null;
 
   constructor(private stage: Stage, props: CoreNodeProps) {
     this.props = {
@@ -49,6 +44,7 @@
       texture: props.texture ?? null,
       textureOptions: props.textureOptions ?? null,
       shader: props.shader ?? null,
+      shaderProps: props.shaderProps ?? null,
     };
   }
 
@@ -71,17 +67,10 @@
     shaderType: Type,
     props?: ExtractProps<ShaderMap[Type]>,
   ): void {
-    const shManager = this.stage.getRenderer().getShaderManager();
+    const shManager = this.stage.renderer.getShaderManager();
     assertTruthy(shManager);
-    this.props.shader = shaderType;
-    this.shaderOp = shManager.loadShaderOp(
-      shaderType,
-      {
-        width: this.w,
-        height: this.h,
-      },
-      props,
-    );
+    this.props.shader = shManager.loadShader(shaderType);
+    this.props.shaderProps = props as any;
   }
 
   update(delta: number): void {
@@ -89,25 +78,22 @@
   }
 
   renderQuads(renderer: CoreRenderer): void {
-<<<<<<< HEAD
-    const { x, y, w, h, color, texture, parent, textureOptions } = this.props;
+    const { w, h, color, texture, textureOptions, shader, shaderProps } =
+      this.props;
+    const { absX, absY } = this;
+
+    // Calculate absolute X and Y based on all ancestors
     renderer.addQuad(
-      x + (parent?.x || 0),
-      y + (parent?.y || 0),
+      absX,
+      absY,
       w,
       h,
       color,
       texture,
       textureOptions,
-      this.shaderOp,
+      shader,
+      shaderProps,
     );
-=======
-    const { w, h, color, texture, textureOptions } = this.props;
-    const { absX, absY } = this;
-
-    // Calculate absolute X and Y based on all ancestors
-    renderer.addQuad(absX, absY, w, h, color, texture, textureOptions);
->>>>>>> 2bff7146
   }
 
   //#region Properties
