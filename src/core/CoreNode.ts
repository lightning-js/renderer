/*
 * If not stated otherwise in this file or this component's LICENSE file the
 * following copyright and licenses apply:
 *
 * Copyright 2023 Comcast Cable Communications Management, LLC.
 *
 * Licensed under the Apache License, Version 2.0 (the License);
 * you may not use this file except in compliance with the License.
 * You may obtain a copy of the License at
 *
 * http://www.apache.org/licenses/LICENSE-2.0
 *
 * Unless required by applicable law or agreed to in writing, software
 * distributed under the License is distributed on an "AS IS" BASIS,
 * WITHOUT WARRANTIES OR CONDITIONS OF ANY KIND, either express or implied.
 * See the License for the specific language governing permissions and
 * limitations under the License.
 */

import { assertTruthy, mergeColorAlphaPremultiplied } from '../utils.js';
import type { ShaderMap } from './CoreShaderManager.js';
import type {
  ExtractProps,
  TextureMap,
  TextureOptions,
} from './CoreTextureManager.js';
import type { CoreRenderer } from './renderers/CoreRenderer.js';
import type { CoreShader } from './renderers/CoreShader.js';
import type { Stage } from './Stage.js';
import type {
  Texture,
  TextureFailedEventHandler,
  TextureLoadedEventHandler,
} from './textures/Texture.js';
import type {
  NodeTextureFailedPayload,
  NodeTextureLoadedPayload,
} from '../common/CommonTypes.js';
import { EventEmitter } from '../common/EventEmitter.js';
import {
  copyRect,
  intersectRect,
  type Bound,
  type RectWithValid,
  createBound,
  boundInsideBound,
} from './lib/utils.js';
import { Matrix3d } from './lib/Matrix3d.js';
import { RenderCoords } from './lib/RenderCoords.js';

export enum CoreNodeRenderState {
  Init = 0,
  OutOfBounds = 2,
  InBounds = 4,
  InViewport = 8,
}

const CoreNodeRenderStateMap: Map<CoreNodeRenderState, string> = new Map();
CoreNodeRenderStateMap.set(CoreNodeRenderState.Init, 'init');
CoreNodeRenderStateMap.set(CoreNodeRenderState.OutOfBounds, 'outOfBounds');
CoreNodeRenderStateMap.set(CoreNodeRenderState.InBounds, 'inBounds');
CoreNodeRenderStateMap.set(CoreNodeRenderState.InViewport, 'inViewport');

export interface CoreNodeProps {
  id: number;
  // External facing properties whose defaults are determined by
  // RendererMain's resolveNodeDefaults() method
  x: number;
  y: number;
  width: number;
  height: number;
  alpha: number;
  clipping: boolean;
  color: number;
  colorTop: number;
  colorBottom: number;
  colorLeft: number;
  colorRight: number;
  colorTl: number;
  colorTr: number;
  colorBl: number;
  colorBr: number;
  parent: CoreNode | null;
  zIndex: number;
  texture: Texture | null;
  textureOptions: TextureOptions | null;
  shader: CoreShader | null;
  shaderProps: Record<string, unknown> | null;
  zIndexLocked: number;
  scaleX: number;
  scaleY: number;
  mount: number;
  mountX: number;
  mountY: number;
  pivot: number;
  pivotX: number;
  pivotY: number;
  rotation: number;
}

type ICoreNode = Omit<
  CoreNodeProps,
  'texture' | 'textureOptions' | 'shader' | 'shaderProps'
>;

export enum UpdateType {
  /**
   * Child updates
   */
  Children = 1,

  /**
   * Scale/Rotate transform update
   */
  ScaleRotate = 2,

  /**
   * Translate transform update (x/y/width/height/pivot/mount)
   */
  Local = 4,

  /**
   * Global transform update
   */
  Global = 8,

  /**
   * Clipping rect update
   */
  Clipping = 16,

  /**
   * Calculated ZIndex update
   */
  CalculatedZIndex = 32,

  /**
   * Z-Index Sorted Children update
   */
  ZIndexSortedChildren = 64,

  /**
   * Premultiplied Colors
   */
  PremultipliedColors = 128,

  /**
   * World Alpha
   *
   * @remarks
   * World Alpha = Parent World Alpha * Alpha
   */
  WorldAlpha = 256,

  /**
   * None
   */
  None = 0,

  /**
   * All
   */
  All = 511,
}

export class CoreNode extends EventEmitter implements ICoreNode {
  readonly children: CoreNode[] = [];
  protected props: Required<CoreNodeProps>;

  public updateType = UpdateType.All;

  public globalTransform?: Matrix3d;
  public scaleRotateTransform?: Matrix3d;
  public localTransform?: Matrix3d;
  public renderCoords?: RenderCoords;
  public renderBound?: Bound;
  public strictBound?: Bound;
  public preloadBound?: Bound;
  public clippingRect: RectWithValid = {
    x: 0,
    y: 0,
    width: 0,
    height: 0,
    valid: false,
  };
  public isRenderable = false;
  public renderState: CoreNodeRenderState = CoreNodeRenderState.Init;

  public worldAlpha = 1;
  public premultipliedColorTl = 0;
  public premultipliedColorTr = 0;
  public premultipliedColorBl = 0;
  public premultipliedColorBr = 0;
  public calcZIndex = 0;

  constructor(protected stage: Stage, props: CoreNodeProps) {
    super();
    this.props = {
      ...props,
      parent: null,
    };
    // Allow for parent to be processed appropriately
    this.parent = props.parent;
    this.updateScaleRotateTransform();
  }

  //#region Textures
  loadTexture<Type extends keyof TextureMap>(
    textureType: Type,
    props: ExtractProps<TextureMap[Type]>,
    options: TextureOptions | null = null,
  ): void {
    // First unload any existing texture
    if (this.props.texture) {
      this.unloadTexture();
    }
    const { txManager } = this.stage;
    const texture = txManager.loadTexture(textureType, props, options);

    this.props.texture = texture;
    this.props.textureOptions = options;
    this.updateIsRenderable();

    // If texture is already loaded / failed, trigger loaded event manually
    // so that users get a consistent event experience.
    // We do this in a microtask to allow listeners to be attached in the same
    // synchronous task after calling loadTexture()
    queueMicrotask(() => {
      if (texture.state === 'loaded') {
        this.onTextureLoaded(texture, texture.dimensions!);
      } else if (texture.state === 'failed') {
        this.onTextureFailed(texture, texture.error!);
      }
      texture.on('loaded', this.onTextureLoaded);
      texture.on('failed', this.onTextureFailed);
    });
  }

  unloadTexture(): void {
    if (this.props.texture) {
      this.props.texture.off('loaded', this.onTextureLoaded);
      this.props.texture.off('failed', this.onTextureFailed);
    }
    this.props.texture = null;
    this.props.textureOptions = null;
    this.updateIsRenderable();
  }

  private onTextureLoaded: TextureLoadedEventHandler = (target, dimensions) => {
    // Texture was loaded. In case the RAF loop has already stopped, we request
    // a render to ensure the texture is rendered.
    this.stage.requestRender();
    this.emit('loaded', {
      type: 'texture',
      dimensions,
    } satisfies NodeTextureLoadedPayload);
  };

  private onTextureFailed: TextureFailedEventHandler = (target, error) => {
    this.emit('failed', {
      type: 'texture',
      error,
    } satisfies NodeTextureFailedPayload);
  };
  //#endregion Textures

  loadShader<Type extends keyof ShaderMap>(
    shaderType: Type,
    props: ExtractProps<ShaderMap[Type]>,
  ): void {
    const shManager = this.stage.renderer.getShaderManager();
    assertTruthy(shManager);
    const { shader, props: p } = shManager.loadShader(shaderType, props);
    this.props.shader = shader;
    this.props.shaderProps = p;
    this.updateIsRenderable();
  }

  /**
   * Change types types is used to determine the scope of the changes being applied
   *
   * @remarks
   * See {@link UpdateType} for more information on each type
   *
   * @param type
   */
  setUpdateType(type: UpdateType): void {
    this.updateType |= type;

    // If we're updating this node at all, we need to inform the parent
    // (and all ancestors) that their children need updating as well
    const parent = this.props.parent;
    if (parent && !(parent.updateType & UpdateType.Children)) {
      parent.setUpdateType(UpdateType.Children);
    }
  }

  sortChildren() {
    this.children.sort((a, b) => a.calcZIndex - b.calcZIndex);
  }

  updateScaleRotateTransform() {
    this.scaleRotateTransform = Matrix3d.rotate(
      this.props.rotation,
      this.scaleRotateTransform,
    ).scale(this.props.scaleX, this.props.scaleY);
  }

  updateLocalTransform() {
    assertTruthy(this.scaleRotateTransform);
    const pivotTranslateX = this.props.pivotX * this.props.width;
    const pivotTranslateY = this.props.pivotY * this.props.height;
    const mountTranslateX = this.props.mountX * this.props.width;
    const mountTranslateY = this.props.mountY * this.props.height;

    this.localTransform = Matrix3d.translate(
      pivotTranslateX - mountTranslateX + this.props.x,
      pivotTranslateY - mountTranslateY + this.props.y,
      this.localTransform,
    )
      .multiply(this.scaleRotateTransform)
      .translate(-pivotTranslateX, -pivotTranslateY);

    this.setUpdateType(UpdateType.Global);
  }

  /**
   * @todo: test for correct calculation flag
   * @param delta
   */
  update(delta: number, parentClippingRect: RectWithValid): void {
    if (this.updateType & UpdateType.ScaleRotate) {
      this.updateScaleRotateTransform();
      this.setUpdateType(UpdateType.Local);
    }

    if (this.updateType & UpdateType.Local) {
      this.updateLocalTransform();
      this.setUpdateType(UpdateType.Global);
    }

    const parent = this.props.parent;
    let childUpdateType = UpdateType.None;
    if (this.updateType & UpdateType.Global) {
      assertTruthy(this.localTransform);
      this.globalTransform = Matrix3d.copy(
        parent?.globalTransform || this.localTransform,
        this.globalTransform,
      );

      if (parent) {
        this.globalTransform.multiply(this.localTransform);
      }
      this.calculateRenderCoords();
      this.updateBoundingRect();
      this.updateRenderState();
      this.setUpdateType(UpdateType.Clipping | UpdateType.Children);
      childUpdateType |= UpdateType.Global;
    }

    if (this.updateType & UpdateType.Clipping) {
      this.calculateClippingRect(parentClippingRect);
      this.setUpdateType(UpdateType.Children);
      childUpdateType |= UpdateType.Clipping;
    }

    if (this.updateType & UpdateType.WorldAlpha) {
      if (parent) {
        this.worldAlpha = parent.worldAlpha * this.props.alpha;
      } else {
        this.worldAlpha = this.props.alpha;
      }
      this.setUpdateType(UpdateType.Children | UpdateType.PremultipliedColors);
      childUpdateType |= UpdateType.WorldAlpha;
    }

    if (this.updateType & UpdateType.PremultipliedColors) {
      this.premultipliedColorTl = mergeColorAlphaPremultiplied(
        this.props.colorTl,
        this.worldAlpha,
        true,
      );

      // If all the colors are the same just sent them all to the same value
      if (
        this.props.colorTl === this.props.colorTr &&
        this.props.colorBl === this.props.colorBr &&
        this.props.colorTl === this.props.colorBl
      ) {
        this.premultipliedColorTr =
          this.premultipliedColorBl =
          this.premultipliedColorBr =
            this.premultipliedColorTl;
      } else {
        this.premultipliedColorTr = mergeColorAlphaPremultiplied(
          this.props.colorTr,
          this.worldAlpha,
          true,
        );
        this.premultipliedColorBl = mergeColorAlphaPremultiplied(
          this.props.colorBl,
          this.worldAlpha,
          true,
        );
        this.premultipliedColorBr = mergeColorAlphaPremultiplied(
          this.props.colorBr,
          this.worldAlpha,
          true,
        );
      }
      this.updateIsRenderable();
      this.setUpdateType(UpdateType.Children);
      childUpdateType |= UpdateType.PremultipliedColors;
    }

    // No need to update zIndex if there is no parent
    if (parent && this.updateType & UpdateType.CalculatedZIndex) {
      this.calculateZIndex();
      // Tell parent to re-sort children
      parent.setUpdateType(UpdateType.ZIndexSortedChildren);
    }

    if (this.updateType & UpdateType.Children && this.children.length) {
      this.children.forEach((child) => {
        // Trigger the depenedent update types on the child
        child.setUpdateType(childUpdateType);
        // If child has no updates, skip
        if (child.updateType === 0) {
          return;
        }
        child.update(delta, this.clippingRect);
      });
    }

    // Sorting children MUST happen after children have been updated so
    // that they have the oppotunity to update their calculated zIndex.
    if (this.updateType & UpdateType.ZIndexSortedChildren) {
      // reorder z-index
      this.sortChildren();
    }

    // reset update type
    this.updateType = 0;
  }

  //check if CoreNode is renderable based on props
  checkRenderProps(): boolean {
    if (this.props.texture) {
      return true;
    }

    if (!this.props.width || !this.props.height) {
      return false;
    }

    if (this.props.shader) {
      return true;
    }

    if (this.props.clipping) {
      return true;
    }

    if (this.props.color !== 0) {
      return true;
    }

    // Consider removing these checks and just using the color property check above.
    // Maybe add a forceRender prop for nodes that should always render.
    if (this.props.colorTop !== 0) {
      return true;
    }

    if (this.props.colorBottom !== 0) {
      return true;
    }

    if (this.props.colorLeft !== 0) {
      return true;
    }

    if (this.props.colorRight !== 0) {
      return true;
    }

    if (this.props.colorTl !== 0) {
      return true;
    }

    if (this.props.colorTr !== 0) {
      return true;
    }

    if (this.props.colorBl !== 0) {
      return true;
    }

    if (this.props.colorBr !== 0) {
      return true;
    }
    return false;
  }

  checkRenderBounds(): CoreNodeRenderState {
    assertTruthy(this.clippingRect);
    assertTruthy(this.renderBound);
    const rectW = this.clippingRect.width || this.stage.root.width;
    const rectH = this.clippingRect.height || this.stage.root.height;
    this.strictBound = createBound(
      this.clippingRect.x,
      this.clippingRect.y,
      rectW,
      rectH,
      this.strictBound,
    );

    const renderM = this.stage.boundsMargin;
    this.preloadBound = createBound(
      this.clippingRect.x - renderM[3],
      this.clippingRect.y - renderM[0],
      this.clippingRect.x + rectW + renderM[1],
      this.clippingRect.y + rectH + renderM[2],
      this.preloadBound,
    );

    if (boundInsideBound(this.renderBound, this.strictBound)) {
      return CoreNodeRenderState.InViewport;
    }

    if (boundInsideBound(this.renderBound, this.preloadBound)) {
      return CoreNodeRenderState.InBounds;
    }
    return CoreNodeRenderState.OutOfBounds;
  }

  updateRenderState() {
    const renderState = this.checkRenderBounds();
    if (renderState !== this.renderState) {
      const previous = this.renderState;
      this.renderState = renderState;
      if (previous === CoreNodeRenderState.InViewport) {
        this.emit('outOfViewPort', {
          previous,
          current: renderState,
        });
      }
      const event = CoreNodeRenderStateMap.get(renderState);
      assertTruthy(event);
      this.emit(event, {
        previous,
        current: renderState,
      });
    }
    this.updateIsRenderable();
  }

  setRenderState(state: CoreNodeRenderState) {
    if (state !== this.renderState) {
      this.renderState = state;
      this.emit(CoreNodeRenderState[state]);
    }
  }

  // This function checks if the current node is renderable based on certain properties.
  // It returns true if any of the specified properties are truthy or if any color property is not 0, otherwise it returns false.
  updateIsRenderable() {
    if (!this.checkRenderProps()) {
      return (this.isRenderable = false);
    }
    this.isRenderable = this.renderState > CoreNodeRenderState.OutOfBounds;
  }

  calculateRenderCoords() {
    const { width, height, globalTransform: transform } = this;
    assertTruthy(transform);
    const { tx, ty, ta, tb, tc, td } = transform;
    if (tb === 0 && tc === 0) {
      const minX = tx;
      const maxX = tx + width * ta;

      const minY = ty;
      const maxY = ty + height * td;
      this.renderCoords = RenderCoords.translate(
        //top-left
        minX,
        minY,
        //top-right
        maxX,
        minY,
        //bottom-right
        maxX,
        maxY,
        //bottom-left
        minX,
        maxY,
        this.renderCoords,
      );
    } else {
      this.renderCoords = RenderCoords.translate(
        //top-left
        tx,
        ty,
        //top-right
        tx + width * ta,
        ty + width * tc,
        //bottom-right
        tx + width * ta + height * tb,
        ty + width * tc + height * td,
        //bottom-left
        tx + height * tb,
        ty + height * td,
        this.renderCoords,
      );
    }
  }

  updateBoundingRect() {
    const { renderCoords, globalTransform: transform } = this;
    assertTruthy(transform);
    assertTruthy(renderCoords);

    const { tb, tc } = transform;
    const { x1, y1, x3, y3 } = renderCoords;
    if (tb === 0 || tc === 0) {
      this.renderBound = createBound(x1, y1, x3, y3, this.renderBound);
    } else {
      const { x2, x4, y2, y4 } = renderCoords;
      this.renderBound = createBound(
        Math.min(x1, x2, x3, x4),
        Math.min(y1, y2, y3, y4),
        Math.max(x1, x2, x3, x4),
        Math.max(y1, y2, y3, y4),
        this.renderBound,
      );
    }
  }

  /**
   * This function calculates the clipping rectangle for a node.
   *
   * The function then checks if the node is rotated. If the node requires clipping and is not rotated, a new clipping rectangle is created based on the node's global transform and dimensions.
   * If a parent clipping rectangle exists, it is intersected with the node's clipping rectangle (if it exists), or replaces the node's clipping rectangle.
   *
   * Finally, the node's parentClippingRect and clippingRect properties are updated.
   */
  calculateClippingRect(parentClippingRect: RectWithValid) {
    assertTruthy(this.globalTransform);
    const { clippingRect, props, globalTransform: gt } = this;
    const { clipping } = props;

    const isRotated = gt.tb !== 0 || gt.tc !== 0;

    if (clipping && !isRotated) {
      clippingRect.x = gt.tx;
      clippingRect.y = gt.ty;
      clippingRect.width = this.width * gt.ta;
      clippingRect.height = this.height * gt.td;
      clippingRect.valid = true;
    } else {
      clippingRect.valid = false;
    }

    if (parentClippingRect.valid && clippingRect.valid) {
      // Intersect parent clipping rect with node clipping rect
      intersectRect(parentClippingRect, clippingRect, clippingRect);
    } else if (parentClippingRect.valid) {
      // Copy parent clipping rect
      copyRect(parentClippingRect, clippingRect);
      clippingRect.valid = true;
    }
  }

  calculateZIndex(): void {
    const props = this.props;
    const z = props.zIndex || 0;
    const p = props.parent?.zIndex || 0;

    let zIndex = z;
    if (props.parent?.zIndexLocked) {
      zIndex = z < p ? z : p;
    }
    this.calcZIndex = zIndex;
  }

  /**
   * Destroy the node and cleanup all resources
   */
  destroy(): void {
    this.unloadTexture();

    this.clippingRect.valid = false;

    this.isRenderable = false;

    delete this.renderCoords;
    delete this.renderBound;
    delete this.strictBound;
    delete this.preloadBound;
    delete this.globalTransform;
    delete this.scaleRotateTransform;
    delete this.localTransform;

    this.props.texture = null;
    this.props.shader = null;
<<<<<<< HEAD
=======

    if (this.parent && !(this.parent.updateType & UpdateType.Children)) {
      this.parent.setUpdateType(UpdateType.Children);
    }
    this.removeAllListeners();
>>>>>>> ab184f75
    this.parent = null;
  }

  renderQuads(renderer: CoreRenderer): void {
    const { width, height, texture, textureOptions, shader, shaderProps } =
      this.props;
    const {
      premultipliedColorTl,
      premultipliedColorTr,
      premultipliedColorBl,
      premultipliedColorBr,
    } = this;

    const { zIndex, worldAlpha, globalTransform: gt, clippingRect } = this;

    assertTruthy(gt);

    // add to list of renderables to be sorted before rendering
    renderer.addQuad({
      width,
      height,
      colorTl: premultipliedColorTl,
      colorTr: premultipliedColorTr,
      colorBl: premultipliedColorBl,
      colorBr: premultipliedColorBr,
      texture,
      textureOptions,
      zIndex,
      shader,
      shaderProps,
      alpha: worldAlpha,
      clippingRect,
      tx: gt.tx,
      ty: gt.ty,
      ta: gt.ta,
      tb: gt.tb,
      tc: gt.tc,
      td: gt.td,
    });

    // Calculate absolute X and Y based on all ancestors
    // renderer.addQuad(absX, absY, w, h, color, texture, textureOptions, zIndex);
  }

  //#region Properties
  get id(): number {
    return this.props.id;
  }

  get x(): number {
    return this.props.x;
  }

  set x(value: number) {
    if (this.props.x !== value) {
      this.props.x = value;
      this.setUpdateType(UpdateType.Local);
    }
  }

  get absX(): number {
    return (
      this.props.x +
      (this.props.parent?.absX || this.props.parent?.globalTransform?.tx || 0)
    );
  }

  get absY(): number {
    return this.props.y + (this.props.parent?.absY ?? 0);
  }

  get y(): number {
    return this.props.y;
  }

  set y(value: number) {
    if (this.props.y !== value) {
      this.props.y = value;
      this.setUpdateType(UpdateType.Local);
    }
  }

  get width(): number {
    return this.props.width;
  }

  set width(value: number) {
    if (this.props.width !== value) {
      this.props.width = value;
      this.setUpdateType(UpdateType.Local);
    }
  }

  get height(): number {
    return this.props.height;
  }

  set height(value: number) {
    if (this.props.height !== value) {
      this.props.height = value;
      this.setUpdateType(UpdateType.Local);
    }
  }

  get scale(): number {
    // The CoreNode `scale` property is only used by Animations.
    // Unlike INode, `null` should never be possibility for Animations.
    return this.scaleX;
  }

  set scale(value: number) {
    // The CoreNode `scale` property is only used by Animations.
    // Unlike INode, `null` should never be possibility for Animations.
    this.scaleX = value;
    this.scaleY = value;
  }

  get scaleX(): number {
    return this.props.scaleX;
  }

  set scaleX(value: number) {
    if (this.props.scaleX !== value) {
      this.props.scaleX = value;
      this.setUpdateType(UpdateType.ScaleRotate);
    }
  }

  get scaleY(): number {
    return this.props.scaleY;
  }

  set scaleY(value: number) {
    if (this.props.scaleY !== value) {
      this.props.scaleY = value;
      this.setUpdateType(UpdateType.ScaleRotate);
    }
  }

  get mount(): number {
    return this.props.mount;
  }

  set mount(value: number) {
    if (this.props.mountX !== value || this.props.mountY !== value) {
      this.props.mountX = value;
      this.props.mountY = value;
      this.props.mount = value;
      this.setUpdateType(UpdateType.Local);
    }
  }

  get mountX(): number {
    return this.props.mountX;
  }

  set mountX(value: number) {
    if (this.props.mountX !== value) {
      this.props.mountX = value;
      this.setUpdateType(UpdateType.Local);
    }
  }

  get mountY(): number {
    return this.props.mountY;
  }

  set mountY(value: number) {
    if (this.props.mountY !== value) {
      this.props.mountY = value;
      this.setUpdateType(UpdateType.Local);
    }
  }

  get pivot(): number {
    return this.props.pivot;
  }

  set pivot(value: number) {
    if (this.props.pivotX !== value || this.props.pivotY !== value) {
      this.props.pivotX = value;
      this.props.pivotY = value;
      this.props.pivot = value;
      this.setUpdateType(UpdateType.Local);
    }
  }

  get pivotX(): number {
    return this.props.pivotX;
  }

  set pivotX(value: number) {
    if (this.props.pivotX !== value) {
      this.props.pivotX = value;
      this.setUpdateType(UpdateType.Local);
    }
  }

  get pivotY(): number {
    return this.props.pivotY;
  }

  set pivotY(value: number) {
    if (this.props.pivotY !== value) {
      this.props.pivotY = value;
      this.setUpdateType(UpdateType.Local);
    }
  }

  get rotation(): number {
    return this.props.rotation;
  }

  set rotation(value: number) {
    if (this.props.rotation !== value) {
      this.props.rotation = value;
      this.setUpdateType(UpdateType.ScaleRotate);
    }
  }

  get alpha(): number {
    return this.props.alpha;
  }

  set alpha(value: number) {
    this.props.alpha = value;
    this.setUpdateType(UpdateType.PremultipliedColors | UpdateType.WorldAlpha);
  }

  get clipping(): boolean {
    return this.props.clipping;
  }

  set clipping(value: boolean) {
    this.props.clipping = value;
    this.setUpdateType(UpdateType.Clipping);
  }

  get color(): number {
    return this.props.color;
  }

  set color(value: number) {
    if (
      this.props.colorTl !== value ||
      this.props.colorTr !== value ||
      this.props.colorBl !== value ||
      this.props.colorBr !== value
    ) {
      this.colorTl = value;
      this.colorTr = value;
      this.colorBl = value;
      this.colorBr = value;
    }
    this.props.color = value;

    this.setUpdateType(UpdateType.PremultipliedColors);
  }

  get colorTop(): number {
    return this.props.colorTop;
  }

  set colorTop(value: number) {
    if (this.props.colorTl !== value || this.props.colorTr !== value) {
      this.colorTl = value;
      this.colorTr = value;
    }
    this.props.colorTop = value;
    this.setUpdateType(UpdateType.PremultipliedColors);
  }

  get colorBottom(): number {
    return this.props.colorBottom;
  }

  set colorBottom(value: number) {
    if (this.props.colorBl !== value || this.props.colorBr !== value) {
      this.colorBl = value;
      this.colorBr = value;
    }
    this.props.colorBottom = value;
    this.setUpdateType(UpdateType.PremultipliedColors);
  }

  get colorLeft(): number {
    return this.props.colorLeft;
  }

  set colorLeft(value: number) {
    if (this.props.colorTl !== value || this.props.colorBl !== value) {
      this.colorTl = value;
      this.colorBl = value;
    }
    this.props.colorLeft = value;
    this.setUpdateType(UpdateType.PremultipliedColors);
  }

  get colorRight(): number {
    return this.props.colorRight;
  }

  set colorRight(value: number) {
    if (this.props.colorTr !== value || this.props.colorBr !== value) {
      this.colorTr = value;
      this.colorBr = value;
    }
    this.props.colorRight = value;
    this.setUpdateType(UpdateType.PremultipliedColors);
  }

  get colorTl(): number {
    return this.props.colorTl;
  }

  set colorTl(value: number) {
    this.props.colorTl = value;
    this.setUpdateType(UpdateType.PremultipliedColors);
  }

  get colorTr(): number {
    return this.props.colorTr;
  }

  set colorTr(value: number) {
    this.props.colorTr = value;
    this.setUpdateType(UpdateType.PremultipliedColors);
  }

  get colorBl(): number {
    return this.props.colorBl;
  }

  set colorBl(value: number) {
    this.props.colorBl = value;
    this.setUpdateType(UpdateType.PremultipliedColors);
  }

  get colorBr(): number {
    return this.props.colorBr;
  }

  set colorBr(value: number) {
    this.props.colorBr = value;
    this.setUpdateType(UpdateType.PremultipliedColors);
  }

  // we're only interested in parent zIndex to test
  // if we should use node zIndex is higher then parent zIndex
  get zIndexLocked(): number {
    return this.props.zIndexLocked || 0;
  }

  set zIndexLocked(value: number) {
    this.props.zIndexLocked = value;
    this.setUpdateType(UpdateType.CalculatedZIndex | UpdateType.Children);
    this.children.forEach((child) => {
      child.setUpdateType(UpdateType.CalculatedZIndex);
    });
  }

  get zIndex(): number {
    return this.props.zIndex;
  }

  set zIndex(value: number) {
    this.props.zIndex = value;
    this.setUpdateType(UpdateType.CalculatedZIndex | UpdateType.Children);
    this.children.forEach((child) => {
      child.setUpdateType(UpdateType.CalculatedZIndex);
    });
  }

  get parent(): CoreNode | null {
    return this.props.parent;
  }

  set parent(newParent: CoreNode | null) {
    const oldParent = this.props.parent;
    if (oldParent === newParent) {
      return;
    }
    this.props.parent = newParent;
    if (oldParent) {
      const index = oldParent.children.indexOf(this);
      assertTruthy(
        index !== -1,
        "CoreNode.parent: Node not found in old parent's children!",
      );
      oldParent.children.splice(index, 1);
      oldParent.setUpdateType(
        UpdateType.Children | UpdateType.ZIndexSortedChildren,
      );
    }
    if (newParent) {
      newParent.children.push(this);
      // Since this node has a new parent, to be safe, have it do a full update.
      this.setUpdateType(UpdateType.All);
      // Tell parent that it's children need to be updated and sorted.
      newParent.setUpdateType(
        UpdateType.Children | UpdateType.ZIndexSortedChildren,
      );
    }

    this.updateScaleRotateTransform();
  }
  //#endregion Properties
}<|MERGE_RESOLUTION|>--- conflicted
+++ resolved
@@ -702,14 +702,8 @@
 
     this.props.texture = null;
     this.props.shader = null;
-<<<<<<< HEAD
-=======
-
-    if (this.parent && !(this.parent.updateType & UpdateType.Children)) {
-      this.parent.setUpdateType(UpdateType.Children);
-    }
+
     this.removeAllListeners();
->>>>>>> ab184f75
     this.parent = null;
   }
 
