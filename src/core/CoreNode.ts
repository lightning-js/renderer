--- conflicted
+++ resolved
@@ -54,7 +54,10 @@
 import type { IAnimationController } from '../common/IAnimationController.js';
 import { CoreAnimation } from './animations/CoreAnimation.js';
 import { CoreAnimationController } from './animations/CoreAnimationController.js';
-import type { CoreShaderNode } from './renderers/CoreShaderNode.js';
+import type {
+  BaseShaderNode,
+  CoreShaderNode,
+} from './renderers/CoreShaderNode.js';
 
 export enum CoreNodeRenderState {
   Init = 0,
@@ -441,7 +444,7 @@
    * Note: If this is a Text Node, the Shader will be managed by the Node's
    * {@link TextRenderer} and should not be set explicitly.
    */
-  shader: CoreShaderNode;
+  shader: BaseShaderNode | null;
   /**
    * Image URL
    *
@@ -1130,7 +1133,6 @@
       return;
     }
 
-<<<<<<< HEAD
     if (
       this.shader?.update !== undefined &&
       this.updateType & UpdateType.Local &&
@@ -1139,14 +1141,7 @@
       this.shader.update();
     }
 
-    if (
-      this.updateType & UpdateType.Children &&
-      this.children.length > 0 &&
-      this.rtt === false
-    ) {
-=======
     if (this.updateType & UpdateType.Children && this.children.length > 0) {
->>>>>>> 7b9353f3
       for (let i = 0, length = this.children.length; i < length; i++) {
         const child = this.children[i] as CoreNode;
 
@@ -1586,7 +1581,7 @@
       texture: this.texture,
       textureOptions: this.textureOptions,
       zIndex: this.zIndex,
-      shader: this.props.shader,
+      shader: this.props.shader as CoreShaderNode<any>,
       alpha: this.worldAlpha,
       clippingRect: this.clippingRect,
       tx: this.globalTransform.tx,
@@ -2100,11 +2095,11 @@
     }
   }
 
-  get shader(): CoreShaderNode | null {
+  get shader(): BaseShaderNode | null {
     return this.props.shader;
   }
 
-  set shader(shader: CoreShaderNode | null) {
+  set shader(shader: BaseShaderNode | null) {
     if (this.props.shader === shader) {
       return;
     }
@@ -2266,12 +2261,12 @@
     settings: Partial<AnimationSettings>,
   ): IAnimationController {
     const animation = new CoreAnimation(this, props, settings);
-    // eslint-disable-next-line @typescript-eslint/no-unsafe-assignment, @typescript-eslint/no-unsafe-call
+     
     const controller = new CoreAnimationController(
       this.stage.animationManager,
       animation,
     );
-    // eslint-disable-next-line @typescript-eslint/no-unsafe-return
+     
     return controller;
   }
 
