--- conflicted
+++ resolved
@@ -34,13 +34,7 @@
       setTimeout(runLoop, 16.666666666666668);
 
       if (!isIdle) {
-<<<<<<< HEAD
-        if (stage.txMemManager.checkCleanup()) {
-          stage.txMemManager.cleanup();
-        }
         stage.shManager.cleanup();
-=======
->>>>>>> 69eb8148
         stage.eventBus.emit('idle');
         isIdle = true;
       }
