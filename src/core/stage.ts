<<<<<<< HEAD
import type { IRenderableNode } from './IRenderableNode.js';
import type { Node } from './node.js';
=======
import type { Node } from './scene/Node.js';
import { Scene } from './scene/Scene.js';
>>>>>>> 7cd9f737
import {
  getSystem,
  getWebGLParameters,
  getWebGLExtensions,
  startLoop,
  getTimeStamp,
} from './platform.js';

import {
  createRenderer,
  render,
  setUpdate,
  type InitData,
} from './renderer.js';

let gl: WebGLRenderingContext | null = null;

let renderer: any;
let scene: Scene;
const bufferMemory = 2e6;
<<<<<<< HEAD
let rootNode: IRenderableNode | null = null;
=======
let rootNode: Node;
>>>>>>> 7cd9f737

const autoStart = true;
let deltaTime = 0;
let lastFrameTime = 0;
let currentFrameTime = 0;

export interface StageOptions {
  rootNode: IRenderableNode;
  w?: number;
  h?: number;
  context: WebGLRenderingContext;
  clearColor?: number;
}

let resolveReady: () => void;
const readyPromise = new Promise<void>((resolve) => {
  resolveReady = resolve;
});

const stage = {
  /**
   * Stage constructor
   */
  init({ clearColor, context }: Required<StageOptions>) {
    if (context) {
      gl = context;
      scene = new Scene();
      rootNode = scene.root;
      const system = getSystem();
      system.parameters = getWebGLParameters(context);
      system.extensions = getWebGLExtensions(context);
    }

    renderer = createRenderer(context, clearColor, bufferMemory);

    // execute platform start loop
    if (autoStart) {
      startLoop();
    }
    resolveReady();
  },
  async ready(): Promise<void> {
    return readyPromise;
  },
  /**
   * Start a new frame draw
   */
  drawFrame() {
    if (!gl || !rootNode) {
      return;
    }
    lastFrameTime = currentFrameTime;
    currentFrameTime = getTimeStamp();

    deltaTime = !lastFrameTime
      ? 1 / 60
      : (currentFrameTime - lastFrameTime) * 0.001;

    // TODO: This doesn't do anything yet so commenting it out
    // if (hasUpdates()) {
    //   update(rootNode);
    // }

    gl.clear(gl.COLOR_BUFFER_BIT);
    render(rootNode);
  },
  handleDirty(buffer: Int32Array, data: InitData) {
    console.log('dirty');
    setUpdate(buffer, data);
  },
  getGlContext() {
    return gl;
  },
  getCanvas() {
    if (gl) {
      return gl.canvas;
    }
  },
<<<<<<< HEAD
  setRootNode(node: IRenderableNode) {
    rootNode = node;
    console.log('Root Node', rootNode);
  },
=======
>>>>>>> 7cd9f737
  getRootNode() {
    return scene?.root;
  },
  getDeltaTime() {
    return deltaTime;
  },
<<<<<<< HEAD
};

export type Stage = typeof stage;
export default stage;
=======
  getScene() {
    return scene;
  },
};
>>>>>>> 7cd9f737
<|MERGE_RESOLUTION|>--- conflicted
+++ resolved
@@ -1,10 +1,6 @@
-<<<<<<< HEAD
 import type { IRenderableNode } from './IRenderableNode.js';
-import type { Node } from './node.js';
-=======
-import type { Node } from './scene/Node.js';
 import { Scene } from './scene/Scene.js';
->>>>>>> 7cd9f737
+
 import {
   getSystem,
   getWebGLParameters,
@@ -22,14 +18,8 @@
 
 let gl: WebGLRenderingContext | null = null;
 
-let renderer: any;
-let scene: Scene;
+let scene: Scene | null = null;
 const bufferMemory = 2e6;
-<<<<<<< HEAD
-let rootNode: IRenderableNode | null = null;
-=======
-let rootNode: Node;
->>>>>>> 7cd9f737
 
 const autoStart = true;
 let deltaTime = 0;
@@ -53,17 +43,16 @@
   /**
    * Stage constructor
    */
-  init({ clearColor, context }: Required<StageOptions>) {
+  init({ context, clearColor, rootNode }: Required<StageOptions>) {
     if (context) {
       gl = context;
-      scene = new Scene();
-      rootNode = scene.root;
+      scene = new Scene(rootNode);
       const system = getSystem();
       system.parameters = getWebGLParameters(context);
       system.extensions = getWebGLExtensions(context);
     }
 
-    renderer = createRenderer(context, clearColor, bufferMemory);
+    createRenderer(context, clearColor, bufferMemory);
 
     // execute platform start loop
     if (autoStart) {
@@ -78,7 +67,7 @@
    * Start a new frame draw
    */
   drawFrame() {
-    if (!gl || !rootNode) {
+    if (!gl || !scene?.root) {
       return;
     }
     lastFrameTime = currentFrameTime;
@@ -94,7 +83,7 @@
     // }
 
     gl.clear(gl.COLOR_BUFFER_BIT);
-    render(rootNode);
+    render(scene.root);
   },
   handleDirty(buffer: Int32Array, data: InitData) {
     console.log('dirty');
@@ -108,27 +97,16 @@
       return gl.canvas;
     }
   },
-<<<<<<< HEAD
-  setRootNode(node: IRenderableNode) {
-    rootNode = node;
-    console.log('Root Node', rootNode);
-  },
-=======
->>>>>>> 7cd9f737
   getRootNode() {
-    return scene?.root;
+    return scene?.root || null;
   },
   getDeltaTime() {
     return deltaTime;
   },
-<<<<<<< HEAD
-};
-
-export type Stage = typeof stage;
-export default stage;
-=======
   getScene() {
     return scene;
   },
 };
->>>>>>> 7cd9f737
+
+export type Stage = typeof stage;
+export default stage;