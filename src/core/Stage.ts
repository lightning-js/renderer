/*
 * If not stated otherwise in this file or this component's LICENSE file the
 * following copyright and licenses apply:
 *
 * Copyright 2023 Comcast Cable Communications Management, LLC.
 *
 * Licensed under the Apache License, Version 2.0 (the License);
 * you may not use this file except in compliance with the License.
 * You may obtain a copy of the License at
 *
 * http://www.apache.org/licenses/LICENSE-2.0
 *
 * Unless required by applicable law or agreed to in writing, software
 * distributed under the License is distributed on an "AS IS" BASIS,
 * WITHOUT WARRANTIES OR CONDITIONS OF ANY KIND, either express or implied.
 * See the License for the specific language governing permissions and
 * limitations under the License.
 */

import { assertTruthy, setPremultiplyMode } from '../utils.js';
import { AnimationManager } from './animations/AnimationManager.js';
import {
  UpdateType,
  CoreNode,
  CoreNodeRenderState,
  type CoreNodeProps,
} from './CoreNode.js';
import { CoreTextureManager } from './CoreTextureManager.js';
import { TrFontManager } from './text-rendering/TrFontManager.js';
import { CoreShaderManager } from './CoreShaderManager.js';
import {
  TextRenderer,
  type TextRendererMap,
  type TrProps,
} from './text-rendering/renderers/TextRenderer.js';

import { EventEmitter } from '../common/EventEmitter.js';
import { ContextSpy } from './lib/ContextSpy.js';
import type {
  FpsUpdatePayload,
  FrameTickPayload,
  QuadsUpdatePayload,
} from '../common/CommonTypes.js';
import {
  TextureMemoryManager,
  type TextureMemoryManagerSettings,
} from './TextureMemoryManager.js';
import { CoreRenderer } from './renderers/CoreRenderer.js';
import type { WebGlRenderer } from './renderers/webgl/WebGlRenderer.js';
import type { CanvasRenderer } from './renderers/canvas/CanvasRenderer.js';
import { CoreTextNode, type CoreTextNodeProps } from './CoreTextNode.js';
import { santizeCustomDataMap } from '../main-api/utils.js';
import type { SdfTextRenderer } from './text-rendering/renderers/SdfTextRenderer/SdfTextRenderer.js';
import type { CanvasTextRenderer } from './text-rendering/renderers/CanvasTextRenderer.js';
<<<<<<< HEAD
import { pointInBound } from './lib/utils.js';
=======
import type { CoreShaderNode } from './renderers/CoreShaderNode.js';
import { createBound, createPreloadBounds, type Bound } from './lib/utils.js';
import type { Texture } from './textures/Texture.js';
import { ColorTexture } from './textures/ColorTexture.js';
import type { Platform } from './platforms/Platform.js';
import type { WebPlatform } from './platforms/web/WebPlatform.js';
>>>>>>> 871f7109

export interface StageOptions {
  appWidth: number;
  appHeight: number;
  textureMemory: TextureMemoryManagerSettings;
  boundsMargin: number | [number, number, number, number];
  deviceLogicalPixelRatio: number;
  devicePhysicalPixelRatio: number;
  canvas: HTMLCanvasElement | OffscreenCanvas;
  clearColor: number;
  fpsUpdateInterval: number;
  enableContextSpy: boolean;
  forceWebGL2: boolean;
  numImageWorkers: number;
  renderEngine: typeof WebGlRenderer | typeof CanvasRenderer;
  eventBus: EventEmitter;
  quadBufferSize: number;
  fontEngines: (typeof CanvasTextRenderer | typeof SdfTextRenderer)[];
  inspector: boolean;
  strictBounds: boolean;
  textureProcessingTimeLimit: number;
  createImageBitmapSupport: 'auto' | 'basic' | 'options' | 'full';
  platform: Platform | WebPlatform;
}

export type StageFpsUpdateHandler = (
  stage: Stage,
  fpsData: FpsUpdatePayload,
) => void;

export type StageFrameTickHandler = (
  stage: Stage,
  frameTickData: FrameTickPayload,
) => void;

<<<<<<< HEAD
export interface Point {
  x: number;
  y: number;
}

const bufferMemory = 2e6;
=======
>>>>>>> 871f7109
const autoStart = true;

export class Stage {
  /// Module Instances
  public readonly animationManager: AnimationManager;
  public readonly txManager: CoreTextureManager;
  public readonly txMemManager: TextureMemoryManager;
  public readonly fontManager: TrFontManager;
  public readonly textRenderers: Partial<TextRendererMap>;
  public readonly shManager: CoreShaderManager;
  public readonly renderer: CoreRenderer;
  public readonly root: CoreNode;
<<<<<<< HEAD
  public readonly boundsMargin: [number, number, number, number];
  public readonly defShaderCtr: BaseShaderController;
  public readonly interactiveNodes: Set<CoreNode> = new Set();
=======
  public boundsMargin: [number, number, number, number];
  public readonly defShaderNode: CoreShaderNode | null = null;
  public readonly strictBound: Bound;
  public readonly preloadBound: Bound;
  public readonly strictBounds: boolean;
  public readonly defaultTexture: Texture | null = null;
  public readonly pixelRatio: number;
  public readonly bufferMemory: number = 2e6;
  public readonly platform: Platform | WebPlatform;
  public readonly calculateTextureCoord: boolean;
>>>>>>> 871f7109

  /**
   * Renderer Event Bus for the Stage to emit events onto
   *
   * @remarks
   * In reality this is just the RendererMain instance, which is an EventEmitter.
   * this allows us to directly emit events from the Stage to RendererMain
   * without having to set up forwarding handlers.
   */
  public readonly eventBus: EventEmitter;

  /// State
  deltaTime = 0;
  lastFrameTime = 0;
  currentFrameTime = 0;
  private clrColor = 0x00000000;
  private fpsNumFrames = 0;
  private fpsElapsedTime = 0;
  private numQuadsRendered = 0;
  private renderRequested = false;
  private frameEventQueue: [name: string, payload: unknown][] = [];
  private fontResolveMap: Record<string, CanvasTextRenderer | SdfTextRenderer> =
    {};

  /// Debug data
  contextSpy: ContextSpy | null = null;

  /**
   * Stage constructor
   */
  constructor(readonly options: StageOptions) {
    const {
      canvas,
      clearColor,
      appWidth,
      appHeight,
      boundsMargin,
      enableContextSpy,
      forceWebGL2,
      numImageWorkers,
      textureMemory,
      renderEngine,
      fontEngines,
      createImageBitmapSupport,
      platform,
    } = options;

    assertTruthy(
      platform !== null,
      'A CorePlatform is not provided in the options',
    );

    this.platform = platform;

    this.eventBus = options.eventBus;
    this.txManager = new CoreTextureManager(this, {
      numImageWorkers,
      createImageBitmapSupport,
    });

    // Wait for the Texture Manager to initialize
    // once it does, request a render
    this.txManager.on('initialized', () => {
      this.requestRender();
    });

    this.txMemManager = new TextureMemoryManager(this, textureMemory);

    this.animationManager = new AnimationManager();
    this.contextSpy = enableContextSpy ? new ContextSpy() : null;
    this.strictBounds = options.strictBounds;

    let bm = [0, 0, 0, 0] as [number, number, number, number];
    if (boundsMargin) {
      bm = Array.isArray(boundsMargin)
        ? boundsMargin
        : [boundsMargin, boundsMargin, boundsMargin, boundsMargin];
    }
    this.boundsMargin = bm;

    // precalculate our viewport bounds
    this.strictBound = createBound(0, 0, appWidth, appHeight);
    this.preloadBound = createPreloadBounds(this.strictBound, bm);

    this.clrColor = clearColor;

    this.pixelRatio =
      options.devicePhysicalPixelRatio * options.deviceLogicalPixelRatio;

    this.renderer = new renderEngine({
      stage: this,
      canvas,
      contextSpy: this.contextSpy,
      forceWebGL2,
    });

    this.shManager = new CoreShaderManager(this);

    this.defShaderNode = this.renderer.getDefaultShaderNode();
    this.calculateTextureCoord = this.renderer.getTextureCoords !== undefined;

    const renderMode = this.renderer.mode || 'webgl';

    this.createDefaultTexture();
    setPremultiplyMode(renderMode);

    // Must do this after renderer is created
    this.txManager.renderer = this.renderer;

    // Create text renderers
    this.textRenderers = {};
    fontEngines.forEach((fontEngineConstructor) => {
      const fontEngineInstance = new fontEngineConstructor(this);
      const className = fontEngineInstance.type;

      if (className === 'sdf' && renderMode === 'canvas') {
        console.warn(
          'SdfTextRenderer is not compatible with Canvas renderer. Skipping...',
        );
        return;
      }

      if (fontEngineInstance instanceof TextRenderer) {
        if (className === 'canvas') {
          this.textRenderers['canvas'] =
            fontEngineInstance as CanvasTextRenderer;
        } else if (className === 'sdf') {
          this.textRenderers['sdf'] = fontEngineInstance as SdfTextRenderer;
        }
      }
    });

    if (Object.keys(this.textRenderers).length === 0) {
      console.warn('No text renderers available. Your text will not render.');
    }

    this.fontManager = new TrFontManager(this.textRenderers);

    // create root node
    const rootNode = new CoreNode(this, {
      x: 0,
      y: 0,
      width: appWidth,
      height: appHeight,
      alpha: 1,
      autosize: false,
      boundsMargin: null,
      clipping: false,
      color: 0x00000000,
      colorTop: 0x00000000,
      colorBottom: 0x00000000,
      colorLeft: 0x00000000,
      colorRight: 0x00000000,
      colorTl: 0x00000000,
      colorTr: 0x00000000,
      colorBl: 0x00000000,
      colorBr: 0x00000000,
      zIndex: 0,
      zIndexLocked: 0,
      scaleX: 1,
      scaleY: 1,
      mountX: 0,
      mountY: 0,
      mount: 0,
      pivot: 0.5,
      pivotX: 0.5,
      pivotY: 0.5,
      rotation: 0,
      parent: null,
      texture: null,
      textureOptions: {},
      shader: this.defShaderNode,
      rtt: false,
      src: null,
      scale: 1,
      strictBounds: this.strictBounds,
    });

    this.root = rootNode;

    // execute platform start loop
    if (autoStart === true) {
      this.platform.startLoop(this);
    }
  }

  setClearColor(color: number) {
    this.clearColor = color;
    this.renderer.updateClearColor(color);
    this.renderRequested = true;
  }

  updateFrameTime() {
    const newFrameTime = this.platform!.getTimeStamp();
    this.lastFrameTime = this.currentFrameTime;
    this.currentFrameTime = newFrameTime;
    this.deltaTime = !this.lastFrameTime
      ? 100 / 6
      : newFrameTime - this.lastFrameTime;
    this.txManager.frameTime = newFrameTime;
    this.txMemManager.frameTime = newFrameTime;

    // This event is emitted at the beginning of the frame (before any updates
    // or rendering), so no need to to use `stage.queueFrameEvent` here.
    this.eventBus.emit('frameTick', {
      time: this.currentFrameTime,
      delta: this.deltaTime,
    });
  }

  /**
   * Create default PixelTexture
   */
  createDefaultTexture() {
    (this.defaultTexture as ColorTexture) = this.txManager.createTexture(
      'ColorTexture',
      {
        color: 0xffffffff,
      },
    );

    assertTruthy(this.defaultTexture instanceof ColorTexture);
    this.txManager.loadTexture(this.defaultTexture, true);

    // Mark the default texture as ALWAYS renderable
    // This prevents it from ever being cleaned up.
    // Fixes https://github.com/lightning-js/renderer/issues/262
    this.defaultTexture.setRenderableOwner(this, true);

    // When the default texture is loaded, request a render in case the
    // RAF is paused. Fixes: https://github.com/lightning-js/renderer/issues/123
    this.defaultTexture.once('loaded', () => {
      this.requestRender();
    });
  }

  /**
   * Update animations
   */
  updateAnimations() {
    const { animationManager } = this;
    if (!this.root) {
      return;
    }
    // step animation
    animationManager.update(this.deltaTime);
  }

  /**
   * Check if the scene has updates
   */
  hasSceneUpdates() {
    return (
      !!this.root.updateType ||
      this.renderRequested ||
      this.txManager.hasUpdates()
    );
  }

  /**
   * Start a new frame draw
   */
  drawFrame() {
    const { renderer, renderRequested } = this;
    assertTruthy(renderer);

    // Update tree if needed
    if (this.root.updateType !== 0) {
      this.root.update(this.deltaTime, this.root.clippingRect);
    }

    // Process some textures
    this.txManager.processSome(this.options.textureProcessingTimeLimit);

    // Reset render operations and clear the canvas
    renderer.reset();

    // Check if we need to cleanup textures
    if (this.txMemManager.criticalCleanupRequested === true) {
      this.txMemManager.cleanup(false);

      if (this.txMemManager.criticalCleanupRequested === true) {
        // If we still need to cleanup, request another but aggressive cleanup
        this.txMemManager.cleanup(true);
      }
    }

    // If we have RTT nodes draw them first
    // So we can use them as textures in the main scene
    if (renderer.rttNodes.length > 0) {
      renderer.renderRTTNodes();
    }

    // Fill quads buffer
    this.addQuads(this.root);

    // Perform render pass
    renderer?.render();

    this.calculateFps();
    this.calculateQuads();

    // Reset renderRequested flag if it was set
    if (renderRequested) {
      this.renderRequested = false;
    }
  }

  /**
   * Queue an event to be emitted after the current/next frame is rendered
   *
   * @remarks
   * When we are operating in the context of the render loop, we may want to
   * emit events that are related to the current frame. However, we generally do
   * NOT want to emit events directly in the middle of the render loop, since
   * this could enable event handlers to modify the scene graph and cause
   * unexpected behavior. Instead, we queue up events to be emitted and then
   * flush the queue after the frame has been rendered.
   *
   * @param name
   * @param data
   */
  queueFrameEvent(name: string, data: unknown) {
    this.frameEventQueue.push([name, data]);
  }

  /**
   * Emit all queued frame events
   *
   * @remarks
   * This method should be called after the frame has been rendered to emit
   * all events that were queued during the frame.
   *
   * See {@link queueFrameEvent} for more information.
   */
  flushFrameEvents() {
    for (const [name, data] of this.frameEventQueue) {
      this.eventBus.emit(name, data);
    }
    this.frameEventQueue = [];
  }

  calculateFps() {
    // If there's an FPS update interval, emit the FPS update event
    // when the specified interval has elapsed.
    const { fpsUpdateInterval } = this.options;
    if (fpsUpdateInterval) {
      this.fpsNumFrames++;
      this.fpsElapsedTime += this.deltaTime;
      if (this.fpsElapsedTime >= fpsUpdateInterval) {
        const fps = Math.round(
          (this.fpsNumFrames * 1000) / this.fpsElapsedTime,
        );
        this.fpsNumFrames = 0;
        this.fpsElapsedTime = 0;
        this.queueFrameEvent('fpsUpdate', {
          fps,
          contextSpyData: this.contextSpy?.getData() ?? null,
        } satisfies FpsUpdatePayload);
        this.contextSpy?.reset();
      }
    }
  }

  calculateQuads() {
    const quads = this.renderer.getQuadCount();
    if (quads && quads !== this.numQuadsRendered) {
      this.numQuadsRendered = quads;
      this.queueFrameEvent('quadsUpdate', {
        quads,
      } satisfies QuadsUpdatePayload);
    }
  }

  addQuads(node: CoreNode) {
    assertTruthy(this.renderer);

    // If the node is renderable and has a loaded texture, render it
    if (node.isRenderable === true) {
      node.renderQuads(this.renderer);
    }

    for (let i = 0; i < node.children.length; i++) {
      const child = node.children[i];

      if (child === undefined) {
        continue;
      }

      if (
        child.worldAlpha === 0 ||
        (child.strictBounds === true &&
          child.renderState === CoreNodeRenderState.OutOfBounds)
      ) {
        continue;
      }

      this.addQuads(child);
    }
  }

  /**
   * Request a render pass without forcing an update
   */
  requestRender() {
    this.renderRequested = true;
  }

  /**
   * Given a font name, and possible renderer override, return the best compatible text renderer.
   *
   * @remarks
   * Will try to return a canvas renderer if no other suitable renderer can be resolved.
   *
   * @param fontFamily
   * @param textRendererOverride
   * @returns
   */
  resolveTextRenderer(
    trProps: TrProps,
    textRendererOverride: keyof TextRendererMap | null = null,
  ): TextRenderer | null {
    const fontCacheString = `${trProps.fontFamily}${trProps.fontStyle}${
      trProps.fontWeight
    }${trProps.fontStretch}${textRendererOverride ? textRendererOverride : ''}`;

    // check our resolve cache first
    if (this.fontResolveMap[fontCacheString] !== undefined) {
      return this.fontResolveMap[fontCacheString] as unknown as TextRenderer;
    }

    // Resolve the text renderer
    let rendererId = textRendererOverride;
    let overrideFallback = false;

    // Check if the override is valid (if one is provided)
    if (rendererId) {
      const possibleRenderer = this.textRenderers[rendererId];
      if (!possibleRenderer) {
        console.warn(`Text renderer override '${rendererId}' not found.`);
        rendererId = null;
        overrideFallback = true;
      } else if (!possibleRenderer.canRenderFont(trProps)) {
        console.warn(
          `Cannot use override text renderer '${rendererId}' for font`,
          trProps,
        );
        rendererId = null;
        overrideFallback = true;
      }
    }

    if (!rendererId) {
      // Iterate through the text renderers and find the first one that can render the font
      for (const [trId, tr] of Object.entries(this.textRenderers)) {
        if (tr.canRenderFont(trProps)) {
          rendererId = trId as keyof TextRendererMap;
          break;
        }
      }
      if (!rendererId && this.textRenderers.canvas !== undefined) {
        // If no renderer can be found, use the canvas renderer
        rendererId = 'canvas';
      }
    }

    if (overrideFallback) {
      console.warn(`Falling back to text renderer ${String(rendererId)}`);
    }

    if (!rendererId) {
      // silently fail if no renderer can be found, the error is already created
      // at the constructor level
      return null;
    }

    // By now we are guaranteed to have a valid rendererId (at least Canvas);
    const resolvedTextRenderer = this.textRenderers[rendererId];
    assertTruthy(resolvedTextRenderer, 'resolvedTextRenderer undefined');

    // cache the resolved renderer for future use with these trProps
    this.fontResolveMap[fontCacheString] = resolvedTextRenderer;

    // Need to explicitly cast to TextRenderer because TS doesn't like
    // the covariant state argument in the setter method map
    return resolvedTextRenderer as unknown as TextRenderer;
  }

  createNode(props: Partial<CoreNodeProps>) {
    const resolvedProps = this.resolveNodeDefaults(props);
    return new CoreNode(this, resolvedProps);
  }

  createTextNode(props: Partial<CoreTextNodeProps>) {
    const fontSize = props.fontSize ?? 16;
    const resolvedProps = Object.assign(this.resolveNodeDefaults(props), {
      text: props.text ?? '',
      textRendererOverride: props.textRendererOverride ?? null,
      fontSize,
      fontFamily: props.fontFamily ?? 'sans-serif',
      fontStyle: props.fontStyle ?? 'normal',
      fontWeight: props.fontWeight ?? 'normal',
      fontStretch: props.fontStretch ?? 'normal',
      textAlign: props.textAlign ?? 'left',
      contain: props.contain ?? 'none',
      scrollable: props.scrollable ?? false,
      scrollY: props.scrollY ?? 0,
      offsetY: props.offsetY ?? 0,
      letterSpacing: props.letterSpacing ?? 0,
      lineHeight: props.lineHeight, // `undefined` is a valid value
      maxLines: props.maxLines ?? 0,
      textBaseline: props.textBaseline ?? 'alphabetic',
      verticalAlign: props.verticalAlign ?? 'middle',
      overflowSuffix: props.overflowSuffix ?? '...',
      wordBreak: props.wordBreak ?? 'normal',
      debug: props.debug ?? {},
    });

    const resolvedTextRenderer = this.resolveTextRenderer(
      resolvedProps,
      props.textRendererOverride,
    );

    if (!resolvedTextRenderer) {
      throw new Error(
        `No compatible text renderer found for ${resolvedProps.fontFamily}`,
      );
    }

    return new CoreTextNode(this, resolvedProps, resolvedTextRenderer);
  }

  setBoundsMargin(value: number | [number, number, number, number]) {
    this.boundsMargin = Array.isArray(value)
      ? value
      : [value, value, value, value];

    this.root.setUpdateType(UpdateType.RenderBounds);
  }

  /**
   * Find all nodes at a given point
   * @param data
   */
  findNodesAtPoint(data: Point): CoreNode[] {
    // Convert the point to the logical pixel space
    const point = {
      x: data.x / this.options.deviceLogicalPixelRatio,
      y: data.y / this.options.deviceLogicalPixelRatio,
    };
    const nodes = [];
    for (const node of this.interactiveNodes) {
      if (!node.renderBound) {
        continue;
      }
      if (pointInBound(point.x, point.y, node.renderBound)) {
        nodes.push(node);
      }
    }
    return nodes;
  }

  /**
   * Find the top node at a given point
   * @param data
   * @returns
   */
  getTopZindexNode(data: Point): CoreNode | null {
    const nodes: CoreNode[] = this.findNodesAtPoint(data);
    if (nodes.length === 0) {
      return null;
    }
    // Reverse the array so we have them in natural order
    nodes.reverse();

    let topNode: CoreNode | undefined = nodes[0];
    for (let i = 0; i < nodes.length; i++) {
      if ((nodes[i]?.zIndex ?? 0) > (topNode?.zIndex ?? 0)) {
        topNode = nodes[i];
      }
    }
    return topNode || null;
  }

  /**
   * Resolves the default property values for a Node
   *
   * @remarks
   * This method is used internally by the RendererMain to resolve the default
   * property values for a Node. It is exposed publicly so that it can be used
   * by Core Driver implementations.
   *
   * @param props
   * @returns
   */
  protected resolveNodeDefaults(props: Partial<CoreNodeProps>): CoreNodeProps {
    const color = props.color ?? 0xffffffff;
    const colorTl = props.colorTl ?? props.colorTop ?? props.colorLeft ?? color;
    const colorTr =
      props.colorTr ?? props.colorTop ?? props.colorRight ?? color;
    const colorBl =
      props.colorBl ?? props.colorBottom ?? props.colorLeft ?? color;
    const colorBr =
      props.colorBr ?? props.colorBottom ?? props.colorRight ?? color;

    let data = {};
    if (this.options.inspector === true) {
      data = santizeCustomDataMap(props.data ?? {});
    }

    return {
      x: props.x ?? 0,
      y: props.y ?? 0,
      width: props.width ?? 0,
      height: props.height ?? 0,
      alpha: props.alpha ?? 1,
      autosize: props.autosize ?? false,
      boundsMargin: props.boundsMargin ?? null,
      clipping: props.clipping ?? false,
      color,
      colorTop: props.colorTop ?? color,
      colorBottom: props.colorBottom ?? color,
      colorLeft: props.colorLeft ?? color,
      colorRight: props.colorRight ?? color,
      colorBl,
      colorBr,
      colorTl,
      colorTr,
      zIndex: props.zIndex ?? 0,
      zIndexLocked: props.zIndexLocked ?? 0,
      parent: props.parent ?? null,
      texture: props.texture ?? null,
      textureOptions: props.textureOptions ?? {},
      shader: props.shader ?? this.defShaderNode,
      // Since setting the `src` will trigger a texture load, we need to set it after
      // we set the texture. Otherwise, problems happen.
      src: props.src ?? null,
      srcHeight: props.srcHeight,
      srcWidth: props.srcWidth,
      srcX: props.srcX,
      srcY: props.srcY,
      scale: props.scale ?? null,
      scaleX: props.scaleX ?? props.scale ?? 1,
      scaleY: props.scaleY ?? props.scale ?? 1,
      mount: props.mount ?? 0,
      mountX: props.mountX ?? props.mount ?? 0,
      mountY: props.mountY ?? props.mount ?? 0,
      pivot: props.pivot ?? 0.5,
      pivotX: props.pivotX ?? props.pivot ?? 0.5,
      pivotY: props.pivotY ?? props.pivot ?? 0.5,
      rotation: props.rotation ?? 0,
      rtt: props.rtt ?? false,
      data: data,
      imageType: props.imageType,
<<<<<<< HEAD
      interactive: props.interactive ?? false,
=======
      strictBounds: props.strictBounds ?? this.strictBounds,
>>>>>>> 871f7109
    };
  }

  /**
   * Cleanup Orphaned Textures
   *
   * @remarks
   * This method is used to cleanup orphaned textures that are no longer in use.
   */
  cleanup(aggressive: boolean) {
    this.txMemManager.cleanup(aggressive);
  }

  set clearColor(value: number) {
    this.renderer.updateClearColor(value);
    this.renderRequested = true;
    this.clrColor = value;
  }

  get clearColor() {
    return this.clrColor;
  }
}<|MERGE_RESOLUTION|>--- conflicted
+++ resolved
@@ -52,16 +52,13 @@
 import { santizeCustomDataMap } from '../main-api/utils.js';
 import type { SdfTextRenderer } from './text-rendering/renderers/SdfTextRenderer/SdfTextRenderer.js';
 import type { CanvasTextRenderer } from './text-rendering/renderers/CanvasTextRenderer.js';
-<<<<<<< HEAD
 import { pointInBound } from './lib/utils.js';
-=======
 import type { CoreShaderNode } from './renderers/CoreShaderNode.js';
 import { createBound, createPreloadBounds, type Bound } from './lib/utils.js';
 import type { Texture } from './textures/Texture.js';
 import { ColorTexture } from './textures/ColorTexture.js';
 import type { Platform } from './platforms/Platform.js';
 import type { WebPlatform } from './platforms/web/WebPlatform.js';
->>>>>>> 871f7109
 
 export interface StageOptions {
   appWidth: number;
@@ -97,15 +94,11 @@
   frameTickData: FrameTickPayload,
 ) => void;
 
-<<<<<<< HEAD
 export interface Point {
   x: number;
   y: number;
 }
 
-const bufferMemory = 2e6;
-=======
->>>>>>> 871f7109
 const autoStart = true;
 
 export class Stage {
@@ -118,11 +111,7 @@
   public readonly shManager: CoreShaderManager;
   public readonly renderer: CoreRenderer;
   public readonly root: CoreNode;
-<<<<<<< HEAD
-  public readonly boundsMargin: [number, number, number, number];
-  public readonly defShaderCtr: BaseShaderController;
   public readonly interactiveNodes: Set<CoreNode> = new Set();
-=======
   public boundsMargin: [number, number, number, number];
   public readonly defShaderNode: CoreShaderNode | null = null;
   public readonly strictBound: Bound;
@@ -133,7 +122,6 @@
   public readonly bufferMemory: number = 2e6;
   public readonly platform: Platform | WebPlatform;
   public readonly calculateTextureCoord: boolean;
->>>>>>> 871f7109
 
   /**
    * Renderer Event Bus for the Stage to emit events onto
@@ -788,11 +776,8 @@
       rtt: props.rtt ?? false,
       data: data,
       imageType: props.imageType,
-<<<<<<< HEAD
       interactive: props.interactive ?? false,
-=======
       strictBounds: props.strictBounds ?? this.strictBounds,
->>>>>>> 871f7109
     };
   }
 
