--- conflicted
+++ resolved
@@ -113,12 +113,9 @@
   public readonly defaultTexture: Texture | null = null;
   public readonly pixelRatio: number;
   public readonly bufferMemory: number = 2e6;
-<<<<<<< HEAD
   public readonly platform: Platform | WebPlatform;
-
-=======
   public readonly calculateTextureCoord: boolean;
->>>>>>> 22de6e8a
+
   /**
    * Renderer Event Bus for the Stage to emit events onto
    *
