--- conflicted
+++ resolved
@@ -663,7 +663,6 @@
   }
 
   /**
-<<<<<<< HEAD
    * Update the viewport bounds
    */
   updateViewportBounds() {
@@ -675,8 +674,9 @@
     );
     this.root.setUpdateType(UpdateType.RenderBounds | UpdateType.Children);
     this.root.childUpdateType |= UpdateType.RenderBounds;
-=======
-   * Find all nodes at a given point
+  }
+  
+  /** Find all nodes at a given point
    * @param data
    */
   findNodesAtPoint(data: Point): CoreNode[] {
@@ -711,7 +711,6 @@
       }
     }
     return topNode || null;
->>>>>>> a3865ce0
   }
 
   /**
