/*
 * If not stated otherwise in this file or this component's LICENSE file the
 * following copyright and licenses apply:
 *
 * Copyright 2023 Comcast Cable Communications Management, LLC.
 *
 * Licensed under the Apache License, Version 2.0 (the License);
 * you may not use this file except in compliance with the License.
 * You may obtain a copy of the License at
 *
 * http://www.apache.org/licenses/LICENSE-2.0
 *
 * Unless required by applicable law or agreed to in writing, software
 * distributed under the License is distributed on an "AS IS" BASIS,
 * WITHOUT WARRANTIES OR CONDITIONS OF ANY KIND, either express or implied.
 * See the License for the specific language governing permissions and
 * limitations under the License.
 */

import { assertTruthy, setPremultiplyMode } from '../utils.js';
import { AnimationManager } from './animations/AnimationManager.js';
import {
  UpdateType,
  CoreNode,
  CoreNodeRenderState,
  type CoreNodeProps,
} from './CoreNode.js';
import { CoreTextureManager } from './CoreTextureManager.js';
import { CoreShaderManager } from './CoreShaderManager.js';
import {
  type FontHandler,
  type FontLoadOptions,
  type TextRenderer,
  type TextRenderers,
  type TrProps,
} from './text-rendering/TextRenderer.js';

import { EventEmitter } from '../common/EventEmitter.js';
import { ContextSpy } from './lib/ContextSpy.js';
import type {
  FpsUpdatePayload,
  FrameTickPayload,
  QuadsUpdatePayload,
} from '../common/CommonTypes.js';
import {
  TextureMemoryManager,
  type TextureMemoryManagerSettings,
} from './TextureMemoryManager.js';
import { CoreRenderer } from './renderers/CoreRenderer.js';
import { CoreTextNode, type CoreTextNodeProps } from './CoreTextNode.js';
import { santizeCustomDataMap } from '../main-api/utils.js';
import { pointInBound } from './lib/utils.js';
import type { CoreShaderNode } from './renderers/CoreShaderNode.js';
import { createBound, createPreloadBounds, type Bound } from './lib/utils.js';
import type { Texture } from './textures/Texture.js';
import { ColorTexture } from './textures/ColorTexture.js';
import type { Platform } from './platforms/Platform.js';
import type { WebPlatform } from './platforms/web/WebPlatform.js';
import type { RendererMainSettings } from '../main-api/Renderer.js';

export type StageOptions = Omit<
  RendererMainSettings,
  'inspector' | 'platform'
> & {
  textureMemory: TextureMemoryManagerSettings;
  canvas: HTMLCanvasElement | OffscreenCanvas;
  fpsUpdateInterval: number;
  eventBus: EventEmitter;
  platform: Platform | WebPlatform;
  inspector: boolean;
};

export type StageFpsUpdateHandler = (
  stage: Stage,
  fpsData: FpsUpdatePayload,
) => void;

export type StageFrameTickHandler = (
  stage: Stage,
  frameTickData: FrameTickPayload,
) => void;

export interface Point {
  x: number;
  y: number;
}

const autoStart = true;

export class Stage {
  /// Module Instances
  public readonly animationManager: AnimationManager;
  public readonly txManager: CoreTextureManager;
  public readonly txMemManager: TextureMemoryManager;
  public readonly textRenderers: Record<string, TextRenderer> = {};
  public readonly fontHandlers: Record<string, FontHandler> = {};
  public readonly shManager: CoreShaderManager;
  public readonly renderer: CoreRenderer;
  public readonly root: CoreNode;
  public readonly interactiveNodes: Set<CoreNode> = new Set();
  public boundsMargin: [number, number, number, number];
  public readonly defShaderNode: CoreShaderNode | null = null;
  public strictBound: Bound;
  public preloadBound: Bound;
  public readonly defaultTexture: Texture | null = null;
  public pixelRatio: number;
  public readonly bufferMemory: number = 2e6;
  public readonly platform: Platform | WebPlatform;
  public readonly calculateTextureCoord: boolean;

  /**
   * Target frame time in milliseconds (calculated from targetFPS)
   *
   * @remarks
   * This is pre-calculated to avoid recalculating on every frame.
   * - 0 means no throttling (use display refresh rate)
   * - >0 means throttle to this frame time (1000 / targetFPS)
   */
  public targetFrameTime: number = 0;

  /**
   * Renderer Event Bus for the Stage to emit events onto
   *
   * @remarks
   * In reality this is just the RendererMain instance, which is an EventEmitter.
   * this allows us to directly emit events from the Stage to RendererMain
   * without having to set up forwarding handlers.
   */
  public readonly eventBus: EventEmitter;

  /// State
  deltaTime = 0;
  lastFrameTime = 0;
  currentFrameTime = 0;
  private clrColor = 0x00000000;
  private fpsNumFrames = 0;
  private fpsElapsedTime = 0;
  private numQuadsRendered = 0;
  private renderRequested = false;
  private frameEventQueue: [name: string, payload: unknown][] = [];

  // Font resolve optimisation flags
  private hasOnlyOneFontEngine: boolean;
  private hasOnlyCanvasFontEngine: boolean;
  private hasCanvasEngine: boolean;
  private singleFontEngine: TextRenderer | null = null;
  private singleFontHandler: FontHandler | null = null;

  // Debug data
  contextSpy: ContextSpy | null = null;

  /**
   * Stage constructor
   */
  constructor(public options: StageOptions) {
    const {
      canvas,
      clearColor,
      appWidth,
      appHeight,
      boundsMargin,
      enableContextSpy,
      forceWebGL2,
      numImageWorkers,
      textureMemory,
      renderEngine,
      fontEngines,
      createImageBitmapSupport,
      platform,
    } = options;

    assertTruthy(
      platform !== null,
      'A CorePlatform is not provided in the options',
    );

    this.platform = platform;

    this.eventBus = options.eventBus;

    // Calculate target frame time from targetFPS option
    this.targetFrameTime = options.targetFPS > 0 ? 1000 / options.targetFPS : 0;

    this.txManager = new CoreTextureManager(this, {
      numImageWorkers,
      createImageBitmapSupport,
    });

    // Wait for the Texture Manager to initialize
    // once it does, request a render
    this.txManager.on('initialized', () => {
      this.requestRender();
    });

    this.txMemManager = new TextureMemoryManager(this, textureMemory);

    this.animationManager = new AnimationManager();
    this.contextSpy = enableContextSpy ? new ContextSpy() : null;

    let bm = [0, 0, 0, 0] as [number, number, number, number];
    if (boundsMargin) {
      bm = Array.isArray(boundsMargin)
        ? boundsMargin
        : [boundsMargin, boundsMargin, boundsMargin, boundsMargin];
    }
    this.boundsMargin = bm;

    // precalculate our viewport bounds
    this.strictBound = createBound(0, 0, appWidth, appHeight);
    this.preloadBound = createPreloadBounds(this.strictBound, bm);

    this.clrColor = clearColor;

    this.pixelRatio =
      options.devicePhysicalPixelRatio * options.deviceLogicalPixelRatio;

    this.renderer = new renderEngine({
      stage: this,
      canvas,
      contextSpy: this.contextSpy,
      forceWebGL2,
    });

    this.shManager = new CoreShaderManager(this);

    this.defShaderNode = this.renderer.getDefaultShaderNode();
    this.calculateTextureCoord = this.renderer.getTextureCoords !== undefined;

    const renderMode = this.renderer.mode || 'webgl';

    this.createDefaultTexture();
    setPremultiplyMode(renderMode);

    // Must do this after renderer is created
    this.txManager.renderer = this.renderer;

    // Create text renderers
    this.hasOnlyOneFontEngine = fontEngines.length === 1;
    this.hasOnlyCanvasFontEngine =
      fontEngines.length === 1 && fontEngines[0]!.type === 'canvas';
    this.hasCanvasEngine = false;
    this.singleFontEngine = this.hasOnlyOneFontEngine
      ? (fontEngines[0] as TextRenderer)
      : null;
    this.singleFontHandler = this.hasOnlyOneFontEngine
      ? (fontEngines[0]?.font as FontHandler)
      : null;

    if (this.singleFontEngine === null) {
      // Multiple font engines case
      // Filter out incompatible engines first
      const compatibleEngines = fontEngines.filter(
        (fontEngine: TextRenderer) => {
          const type = fontEngine.type;

          if (type === 'sdf' && renderMode === 'canvas') {
            console.warn(
              'MsdfTextRenderer is not compatible with Canvas renderer. Skipping...',
            );
            return false;
          }

          if (type === 'canvas') {
            this.hasCanvasEngine = true;
          }

          return true;
        },
      );

      // Sort engines: SDF first, Canvas last, others in between
      const sortedEngines = compatibleEngines.sort(
        (a: TextRenderer, b: TextRenderer) => {
          if (a.type === 'sdf') return -1;
          if (b.type === 'sdf') return 1;
          if (a.type === 'canvas') return 1;
          if (b.type === 'canvas') return -1;
          return 0;
        },
      );

      // Initialize engines in sorted order
      sortedEngines.forEach((fontEngine: TextRenderer) => {
        const type = fontEngine.type;

        // Add to map for type-based access
        this.textRenderers[type] = fontEngine;
        this.textRenderers[type].init(this);

        this.fontHandlers[type] = fontEngine.font;
      });
    } else {
      // Single font engine case - initialize it directly
      const fontEngine = this.singleFontEngine;
      const type = fontEngine.type;

      // Check compatibility
      if (type === 'sdf' && renderMode === 'canvas') {
        console.warn(
          'MsdfTextRenderer is not compatible with Canvas renderer. Skipping...',
        );
      } else {
        if (type === 'canvas') {
          this.hasCanvasEngine = true;
        }

        // Add to map for type-based access
        this.textRenderers[type] = fontEngine;
        this.fontHandlers[type] = fontEngine.font;
        this.textRenderers[type].init(this);
      }
    }

    if (Object.keys(this.textRenderers).length === 0) {
      console.warn('No text renderers available. Your text will not render.');
    }

    // create root node
    const rootNode = new CoreNode(this, {
      x: 0,
      y: 0,
      w: appWidth,
      h: appHeight,
      alpha: 1,
      autosize: false,
      boundsMargin: null,
      clipping: false,
      color: 0x00000000,
      colorTop: 0x00000000,
      colorBottom: 0x00000000,
      colorLeft: 0x00000000,
      colorRight: 0x00000000,
      colorTl: 0x00000000,
      colorTr: 0x00000000,
      colorBl: 0x00000000,
      colorBr: 0x00000000,
      zIndex: 0,
      zIndexLocked: 0,
      scaleX: 1,
      scaleY: 1,
      mountX: 0,
      mountY: 0,
      mount: 0,
      pivot: 0.5,
      pivotX: 0.5,
      pivotY: 0.5,
      rotation: 0,
      parent: null,
      texture: null,
      textureOptions: {},
      shader: this.defShaderNode,
      rtt: false,
      src: null,
      scale: 1,
    });

    this.root = rootNode;

    // execute platform start loop
    if (autoStart === true) {
      this.platform.startLoop(this);
    }
  }

  setClearColor(color: number) {
    this.clearColor = color;
    this.renderer.updateClearColor(color);
    this.renderRequested = true;
  }

  /**
   * Update the target frame time based on the current targetFPS setting
   *
   * @remarks
   * This should be called whenever the targetFPS option is changed
   * to ensure targetFrameTime stays in sync.
   * targetFPS of 0 means no throttling (targetFrameTime = 0)
   * targetFPS > 0 means throttle to 1000/targetFPS milliseconds
   */
  updateTargetFrameTime() {
    this.targetFrameTime =
      this.options.targetFPS > 0 ? 1000 / this.options.targetFPS : 0;
  }

  updateFrameTime() {
    const newFrameTime = this.platform!.getTimeStamp();
    this.lastFrameTime = this.currentFrameTime;
    this.currentFrameTime = newFrameTime;
    this.deltaTime = !this.lastFrameTime
      ? 100 / 6
      : newFrameTime - this.lastFrameTime;
    this.txManager.frameTime = newFrameTime;
    this.txMemManager.frameTime = newFrameTime;

    // This event is emitted at the beginning of the frame (before any updates
    // or rendering), so no need to to use `stage.queueFrameEvent` here.
    this.eventBus.emit('frameTick', {
      time: this.currentFrameTime,
      delta: this.deltaTime,
    });
  }

  /**
   * Create default PixelTexture
   */
  createDefaultTexture() {
    (this.defaultTexture as ColorTexture) = this.txManager.createTexture(
      'ColorTexture',
      {
        color: 0xffffffff,
      },
    );

    assertTruthy(this.defaultTexture instanceof ColorTexture);
    this.txManager.loadTexture(this.defaultTexture, true);

    // Mark the default texture as ALWAYS renderable
    // This prevents it from ever being cleaned up.
    // Fixes https://github.com/lightning-js/renderer/issues/262
    this.defaultTexture.setRenderableOwner(this, true);

    // When the default texture is loaded, request a render in case the
    // RAF is paused. Fixes: https://github.com/lightning-js/renderer/issues/123
    this.defaultTexture.once('loaded', () => {
      this.requestRender();
    });
  }

  /**
   * Update animations
   */
  updateAnimations() {
    const { animationManager } = this;
    if (!this.root) {
      return;
    }
    // step animation
    animationManager.update(this.deltaTime);
  }

  /**
   * Check if the scene has updates
   */
  hasSceneUpdates() {
    return (
      !!this.root.updateType ||
      this.renderRequested ||
      this.txManager.hasUpdates()
    );
  }

  /**
   * Start a new frame draw
   */
  drawFrame() {
    const { renderer, renderRequested, root } = this;
    const txMemManager = this.txMemManager;

    // Update tree if needed
    if (root.updateType !== 0) {
      root.update(this.deltaTime, root.clippingRect);
    }

    // Process some textures asynchronously but don't block the frame
    // Use a background task to prevent frame drops
    this.txManager
      .processSome(this.options.textureProcessingTimeLimit)
      .catch((err) => {
        console.error('Error processing textures:', err);
      });

    // Reset render operations and clear the canvas
    renderer.reset();

    // Check if we need to cleanup textures
    if (txMemManager.criticalCleanupRequested === true) {
      txMemManager.cleanup(false);

      if (txMemManager.criticalCleanupRequested === true) {
        // If we still need to cleanup, request another but aggressive cleanup
        txMemManager.cleanup(true);
      }
    }

    // If we have RTT nodes draw them first
    // So we can use them as textures in the main scene
    if (renderer.rttNodes.length > 0) {
      renderer.renderRTTNodes();
    }

    // Fill quads buffer
    this.addQuads(this.root);

    // Perform render pass
    renderer.render();

    this.calculateFps();
    this.calculateQuads();

    // Reset renderRequested flag if it was set
    if (renderRequested === true) {
      this.renderRequested = false;
    }
  }

  /**
   * Queue an event to be emitted after the current/next frame is rendered
   *
   * @remarks
   * When we are operating in the context of the render loop, we may want to
   * emit events that are related to the current frame. However, we generally do
   * NOT want to emit events directly in the middle of the render loop, since
   * this could enable event handlers to modify the scene graph and cause
   * unexpected behavior. Instead, we queue up events to be emitted and then
   * flush the queue after the frame has been rendered.
   *
   * @param name
   * @param data
   */
  queueFrameEvent(name: string, data: unknown) {
    this.frameEventQueue.push([name, data]);
  }

  /**
   * Emit all queued frame events
   *
   * @remarks
   * This method should be called after the frame has been rendered to emit
   * all events that were queued during the frame.
   *
   * See {@link queueFrameEvent} for more information.
   */
  flushFrameEvents() {
    for (const [name, data] of this.frameEventQueue) {
      this.eventBus.emit(name, data);
    }
    this.frameEventQueue = [];
  }

  calculateFps() {
    // If there's an FPS update interval, emit the FPS update event
    // when the specified interval has elapsed.
    const { fpsUpdateInterval } = this.options;
    if (fpsUpdateInterval) {
      this.fpsNumFrames++;
      this.fpsElapsedTime += this.deltaTime;
      if (this.fpsElapsedTime >= fpsUpdateInterval) {
        const fps = Math.round(
          (this.fpsNumFrames * 1000) / this.fpsElapsedTime,
        );
        this.fpsNumFrames = 0;
        this.fpsElapsedTime = 0;
        this.queueFrameEvent('fpsUpdate', {
          fps,
          contextSpyData: this.contextSpy?.getData() ?? null,
        } satisfies FpsUpdatePayload);
        this.contextSpy?.reset();
      }
    }
  }

  calculateQuads() {
    const quads = this.renderer.getQuadCount();
    if (quads && quads !== this.numQuadsRendered) {
      this.numQuadsRendered = quads;
      this.queueFrameEvent('quadsUpdate', {
        quads,
      } satisfies QuadsUpdatePayload);
    }
  }

  addQuads(node: CoreNode) {
    assertTruthy(this.renderer);

    // If the node is renderable and has a loaded texture, render it
    if (node.isRenderable === true) {
      node.renderQuads(this.renderer);
    }

    for (let i = 0; i < node.children.length; i++) {
      const child = node.children[i];

      if (child === undefined) {
        continue;
      }

      if (
        child.worldAlpha === 0 ||
        child.renderState === CoreNodeRenderState.OutOfBounds
      ) {
        continue;
      }

      this.addQuads(child);
    }
  }

  /**
   * Request a render pass without forcing an update
   */
  requestRender() {
    this.renderRequested = true;
  }

  /**
   * Given a font name, and possible renderer override, return the best compatible text renderer.
   *
   * @remarks
   * Will try to return a canvas renderer if no other suitable renderer can be resolved.
   *
   * @param fontFamily
   * @param textRendererOverride
   * @returns
   */
  resolveTextRenderer(
    trProps: TrProps,
    textRendererOverride: keyof TextRenderers | null = null,
  ): TextRenderer | null {
    // If we have an overide, return it
    if (textRendererOverride !== null) {
      const overrideKey = String(textRendererOverride);
      if (this.textRenderers[overrideKey] === undefined) {
        console.warn(`Text renderer override '${overrideKey}' not found.`);
        return null;
      }

      return this.textRenderers[overrideKey];
    }

    // If we have only one font engine early return it
    if (this.singleFontEngine !== null) {
      // If we have only one font engine and its the canvas engine, we can just return it
      if (this.hasOnlyCanvasFontEngine === true) {
        return this.singleFontEngine;
      }

      // If we have only one font engine and it can render the font, return it
      if (this.singleFontHandler?.canRenderFont(trProps) === true) {
        return this.singleFontEngine;
      }

      // If we have only one font engine and it cannot render the font, return null
      console.warn(`Text renderer cannot render font`, trProps);

      return null;
    }

    // Multi font handling  - If we have multiple font engines, we need to resolve the best one

    // First check SDF
    if (this.fontHandlers['sdf']?.canRenderFont(trProps) === true) {
      return this.textRenderers.sdf || null;
    }

    // If we have a canvas engine, we can return it (it can render all fonts)
    if (this.hasCanvasEngine === true) {
      return this.textRenderers.canvas || null;
    }

    // If we have no font engines, return null
    console.warn('No text renderers available. Your text will not render.');
    return null;
  }

  createNode(props: Partial<CoreNodeProps>) {
    const resolvedProps = this.resolveNodeDefaults(props);
    return new CoreNode(this, resolvedProps);
  }

  createTextNode(props: Partial<CoreTextNodeProps>) {
<<<<<<< HEAD
    const resolvedProps = this.resolveTextNodeDefaults(props);
=======
    const fontSize = props.fontSize || 16;
    const resolvedProps = Object.assign(this.resolveNodeDefaults(props), {
      text: props.text || '',
      textRendererOverride: props.textRendererOverride || null,
      fontSize,
      fontFamily: props.fontFamily || 'sans-serif',
      fontStyle: props.fontStyle || 'normal',
      textAlign: props.textAlign || 'left',
      offsetY: props.offsetY || 0,
      letterSpacing: props.letterSpacing || 0,
      lineHeight: props.lineHeight || 0,
      maxLines: props.maxLines || 0,
      textBaseline: props.textBaseline || 'alphabetic',
      verticalAlign: props.verticalAlign || 'middle',
      overflowSuffix: props.overflowSuffix || '...',
      wordBreak: props.wordBreak || 'normal',
      maxWidth: props.maxWidth || 0,
      maxHeight: props.maxHeight || 0,
      forceLoad: props.forceLoad || false,
    });

>>>>>>> 5b1fa920
    const resolvedTextRenderer = this.resolveTextRenderer(
      resolvedProps,
      resolvedProps.textRendererOverride as keyof TextRenderers | null,
    );

    if (!resolvedTextRenderer) {
      throw new Error(
        `No compatible text renderer found for ${resolvedProps.fontFamily}`,
      );
    }

    return new CoreTextNode(this, resolvedProps, resolvedTextRenderer);
  }

  setBoundsMargin(value: number | [number, number, number, number]) {
    this.boundsMargin = Array.isArray(value)
      ? value
      : [value, value, value, value];

    this.root.setUpdateType(UpdateType.RenderBounds);
  }

  /**
   * Update the viewport bounds
   */
  updateViewportBounds() {
    const { appWidth, appHeight } = this.options;
    this.strictBound = createBound(0, 0, appWidth, appHeight);
    this.preloadBound = createPreloadBounds(
      this.strictBound,
      this.boundsMargin,
    );
    this.root.setUpdateType(UpdateType.RenderBounds | UpdateType.Children);
    this.root.childUpdateType |= UpdateType.RenderBounds;
  }

  /** Find all nodes at a given point
   * @param data
   */
  findNodesAtPoint(data: Point): CoreNode[] {
    const x = data.x / this.options.deviceLogicalPixelRatio;
    const y = data.y / this.options.deviceLogicalPixelRatio;
    const nodes: CoreNode[] = [];
    for (const node of this.interactiveNodes) {
      if (node.isRenderable === false) {
        continue;
      }
      if (pointInBound(x, y, node.renderBound!) === true) {
        nodes.push(node);
      }
    }
    return nodes;
  }

  /**
   * Find the top node at a given point
   * @param data
   * @returns
   */
  getNodeFromPosition(data: Point): CoreNode | null {
    const nodes: CoreNode[] = this.findNodesAtPoint(data);
    if (nodes.length === 0) {
      return null;
    }
    let topNode = nodes[0] as CoreNode;
    for (let i = 0; i < nodes.length; i++) {
      if (nodes[i]!.zIndex > topNode.zIndex) {
        topNode = nodes[i]!;
      }
    }
    return topNode || null;
  }

  /**
   * Resolve the default property values for a TextNode
   */
  resolveTextNodeDefaults(
    props: Partial<CoreTextNodeProps>,
  ): CoreTextNodeProps {
    const fontSize = props.fontSize ?? 16;
    const resolvedProps = Object.assign(this.resolveNodeDefaults(props), {
      text: props.text ?? '',
      textRendererOverride: props.textRendererOverride ?? null,
      fontSize,
      fontFamily: props.fontFamily ?? 'sans-serif',
      fontStyle: props.fontStyle ?? 'normal',
      fontWeight: props.fontWeight ?? 'normal',
      fontStretch: props.fontStretch ?? 'normal',
      textAlign: props.textAlign ?? 'left',
      contain: props.contain ?? 'none',
      scrollable: props.scrollable ?? false,
      scrollY: props.scrollY ?? 0,
      offsetY: props.offsetY ?? 0,
      letterSpacing: props.letterSpacing ?? 0,
      lineHeight: props.lineHeight, // `undefined` is a valid value
      maxLines: props.maxLines ?? 0,
      textBaseline: props.textBaseline ?? 'alphabetic',
      verticalAlign: props.verticalAlign ?? 'middle',
      overflowSuffix: props.overflowSuffix ?? '...',
      wordBreak: props.wordBreak ?? 'normal',
      debug: props.debug ?? {},
    });

    return resolvedProps;
  }

  /**
   * Resolves the default property values for a Node
   *
   * @remarks
   * This method is used internally by the RendererMain to resolve the default
   * property values for a Node. It is exposed publicly so that it can be used
   * by Core Driver implementations.
   *
   * @param props
   * @returns
   */
<<<<<<< HEAD
  resolveNodeDefaults(props: Partial<CoreNodeProps>): CoreNodeProps {
=======
  protected resolveNodeDefaults(props: Partial<CoreNodeProps>): CoreNodeProps {
    const {
      colorTop: top,
      colorBottom: bottom,
      colorLeft: left,
      colorRight: right,
    } = props;

>>>>>>> 5b1fa920
    const color = props.color ?? 0xffffffff;
    const colorTop = top ?? color;
    const colorBottom = bottom ?? color;
    const colorLeft = left ?? color;
    const colorRight = right ?? color;

    const colorTl = props.colorTl ?? top ?? left ?? color;
    const colorTr = props.colorTr ?? top ?? right ?? color;
    const colorBl = props.colorBl ?? bottom ?? left ?? color;
    const colorBr = props.colorBr ?? bottom ?? right ?? color;

    const scale = props.scale ?? null;
    const mount = props.mount ?? 0;
    const pivot = props.pivot ?? 0.5;

    const data = this.options.inspector
      ? santizeCustomDataMap(props.data ?? {})
      : {};

    return {
      x: props.x ?? 0,
      y: props.y ?? 0,
      w: props.w ?? 0,
      h: props.h ?? 0,
      alpha: props.alpha ?? 1,
      autosize: props.autosize ?? false,
      boundsMargin: props.boundsMargin ?? null,
      clipping: props.clipping ?? false,
      color,
      colorTop,
      colorBottom,
      colorLeft,
      colorRight,
      colorTl,
      colorTr,
      colorBl,
      colorBr,
      zIndex: props.zIndex ?? 0,
      zIndexLocked: props.zIndexLocked ?? 0,
      parent: props.parent ?? null,
      texture: props.texture ?? null,
      textureOptions: props.textureOptions ?? {},
      shader: props.shader ?? this.defShaderNode,
      src: props.src ?? null,
      srcHeight: props.srcHeight,
      srcWidth: props.srcWidth,
      srcX: props.srcX,
      srcY: props.srcY,
      scale,
      scaleX: props.scaleX ?? scale ?? 1,
      scaleY: props.scaleY ?? scale ?? 1,
      mount,
      mountX: props.mountX ?? mount,
      mountY: props.mountY ?? mount,
      pivot,
      pivotX: props.pivotX ?? pivot,
      pivotY: props.pivotY ?? pivot,
      rotation: props.rotation ?? 0,
      rtt: props.rtt ?? false,
      data,
      imageType: props.imageType,
      interactive: props.interactive ?? false,
    };
  }

  /**
   * Cleanup Orphaned Textures
   *
   * @remarks
   * This method is used to cleanup orphaned textures that are no longer in use.
   */
  cleanup(aggressive: boolean) {
    this.txMemManager.cleanup(aggressive);
  }

  set clearColor(value: number) {
    this.renderer.updateClearColor(value);
    this.renderRequested = true;
    this.clrColor = value;
  }

  get clearColor() {
    return this.clrColor;
  }

  /**
   * Load a font using a specific text renderer type
   *
   * @remarks
   * This method allows consumers to explicitly load fonts for a specific
   * text renderer type (e.g., 'canvas', 'sdf'). Consumers must specify
   * the renderer type to ensure fonts are loaded with the correct pipeline.
   *
   * For Canvas fonts, provide fontUrl (e.g., .ttf, .woff, .woff2)
   * For SDF fonts, provide atlasUrl (image) and atlasDataUrl (JSON glyph data)
   *
   * @param rendererType - The type of text renderer ('canvas', 'sdf', etc.)
   * @param options - Font loading options specific to the renderer type
   * @returns Promise that resolves when the font is loaded
   */
  async loadFont(
    rendererType: TextRenderers,
    options: FontLoadOptions,
  ): Promise<void> {
    const rendererTypeKey = String(rendererType);
    const fontHandler = this.fontHandlers[rendererTypeKey];

    if (!fontHandler) {
      throw new Error(
        `Font handler for renderer type '${rendererTypeKey}' not found. Available types: ${Object.keys(
          this.fontHandlers,
        ).join(', ')}`,
      );
    }

    return fontHandler.loadFont(this, options);
  }
}<|MERGE_RESOLUTION|>--- conflicted
+++ resolved
@@ -668,9 +668,6 @@
   }
 
   createTextNode(props: Partial<CoreTextNodeProps>) {
-<<<<<<< HEAD
-    const resolvedProps = this.resolveTextNodeDefaults(props);
-=======
     const fontSize = props.fontSize || 16;
     const resolvedProps = Object.assign(this.resolveNodeDefaults(props), {
       text: props.text || '',
@@ -692,7 +689,6 @@
       forceLoad: props.forceLoad || false,
     });
 
->>>>>>> 5b1fa920
     const resolvedTextRenderer = this.resolveTextRenderer(
       resolvedProps,
       resolvedProps.textRendererOverride as keyof TextRenderers | null,
@@ -774,26 +770,23 @@
   ): CoreTextNodeProps {
     const fontSize = props.fontSize ?? 16;
     const resolvedProps = Object.assign(this.resolveNodeDefaults(props), {
-      text: props.text ?? '',
-      textRendererOverride: props.textRendererOverride ?? null,
+      text: props.text || '',
+      textRendererOverride: props.textRendererOverride || null,
       fontSize,
-      fontFamily: props.fontFamily ?? 'sans-serif',
-      fontStyle: props.fontStyle ?? 'normal',
-      fontWeight: props.fontWeight ?? 'normal',
-      fontStretch: props.fontStretch ?? 'normal',
-      textAlign: props.textAlign ?? 'left',
-      contain: props.contain ?? 'none',
-      scrollable: props.scrollable ?? false,
-      scrollY: props.scrollY ?? 0,
-      offsetY: props.offsetY ?? 0,
-      letterSpacing: props.letterSpacing ?? 0,
-      lineHeight: props.lineHeight, // `undefined` is a valid value
-      maxLines: props.maxLines ?? 0,
-      textBaseline: props.textBaseline ?? 'alphabetic',
-      verticalAlign: props.verticalAlign ?? 'middle',
-      overflowSuffix: props.overflowSuffix ?? '...',
-      wordBreak: props.wordBreak ?? 'normal',
-      debug: props.debug ?? {},
+      fontFamily: props.fontFamily || 'sans-serif',
+      fontStyle: props.fontStyle || 'normal',
+      textAlign: props.textAlign || 'left',
+      offsetY: props.offsetY || 0,
+      letterSpacing: props.letterSpacing || 0,
+      lineHeight: props.lineHeight || 1.2,
+      maxLines: props.maxLines || 0,
+      verticalAlign: props.verticalAlign || 'top',
+      overflowSuffix: props.overflowSuffix || '...',
+      wordBreak: props.wordBreak || 'normal',
+      maxWidth: props.maxWidth || 0,
+      maxHeight: props.maxHeight || 0,
+      textBaseline: props.textBaseline || 'alphabetic',
+      forceLoad: props.forceLoad || false,
     });
 
     return resolvedProps;
@@ -810,9 +803,6 @@
    * @param props
    * @returns
    */
-<<<<<<< HEAD
-  resolveNodeDefaults(props: Partial<CoreNodeProps>): CoreNodeProps {
-=======
   protected resolveNodeDefaults(props: Partial<CoreNodeProps>): CoreNodeProps {
     const {
       colorTop: top,
@@ -821,7 +811,6 @@
       colorRight: right,
     } = props;
 
->>>>>>> 5b1fa920
     const color = props.color ?? 0xffffffff;
     const colorTop = top ?? color;
     const colorBottom = bottom ?? color;
