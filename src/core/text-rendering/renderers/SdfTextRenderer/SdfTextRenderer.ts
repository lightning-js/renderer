--- conflicted
+++ resolved
@@ -49,7 +49,10 @@
 import type { Stage } from '../../../Stage.js';
 import { WebGlCoreRenderOp } from '../../../renderers/webgl/WebGlCoreRenderOp.js';
 import { BufferCollection } from '../../../renderers/webgl/internal/BufferCollection.js';
-import { Sdf } from '../../../renderers/webgl/shaders/SdfShader.js';
+import {
+  Sdf,
+  type SdfShaderProps,
+} from '../../../renderers/webgl/shaders/SdfShader.js';
 import type { WebGlCoreCtxTexture } from '../../../renderers/webgl/WebGlCoreCtxTexture.js';
 import { EventEmitter } from '../../../../common/EventEmitter.js';
 import type { Matrix3d } from '../../../lib/Matrix3d.js';
@@ -57,6 +60,7 @@
 import { WebGlCoreRenderer } from '../../../renderers/webgl/WebGlCoreRenderer.js';
 import { calcDefaultLineHeight } from '../../TextRenderingUtils.js';
 import type { WebGlShaderProgram } from '../../../renderers/webgl/WebGlShaderProgram.js';
+import type { WebGlShaderNode } from '../../../renderers/webgl/WebGlShaderNode.js';
 
 declare module '../TextRenderer.js' {
   interface TextRendererMap {
@@ -137,26 +141,14 @@
     this.ssdfFontFamilies,
     this.msdfFontFamilies,
   ];
-  private sdfShader: WebGlShaderProgram;
+  private sdfShader: WebGlShaderNode;
   private rendererBounds: Bound;
 
   public type: 'canvas' | 'sdf' = 'sdf';
 
   constructor(stage: Stage) {
     super(stage);
-<<<<<<< HEAD
-    this.sdfShader = this.stage.shManager.createShader(Sdf)
-      .shader as WebGlShaderProgram;
-=======
-    this.sdfShader = this.stage.shManager.loadShader('SdfShader', {
-      transform: new Float32Array(),
-      color: 0,
-      size: 0,
-      scrollY: 0,
-      distanceRange: 0,
-      debug: false,
-    }).shader;
->>>>>>> 7b9353f3
+    this.sdfShader = this.stage.shManager.createShader(Sdf) as WebGlShaderNode;
     this.rendererBounds = {
       x1: 0,
       y1: 0,
@@ -696,28 +688,20 @@
       }
     }
 
-    const renderOp = new WebGlCoreRenderOp(renderer, {
-      buffers: webGlBuffers,
-      shader: this.sdfShader,
-      shaderProps: {
-        transform: transform.getFloatArr(),
-        // IMPORTANT: The SDF Shader expects the color NOT to be premultiplied
-        // for the best blending results. Which is why we use `mergeColorAlpha`
-        // instead of `mergeColorAlphaPremultiplied` here.
-        color: mergeColorAlpha(color, alpha),
-        size: fontSize / (trFontFace.data?.info.size || 0),
-        scrollY,
-        distanceRange,
-        debug: debug.sdfShaderDebug,
-      },
-      alpha,
-      clippingRect,
-      dimensions: { height: textH, width: textW },
-      bufferIdx: 0,
-      rtt: false,
-      parentHasRenderTexture,
-      framebufferDimensions,
-    });
+    const renderOp = new WebGlCoreRenderOp(
+      renderer,
+      {
+        shader: this.sdfShader,
+        alpha,
+        clippingRect,
+        height: textH,
+        width: textW,
+        rtt: false,
+        parentHasRenderTexture,
+        framebufferDimensions,
+      },
+      0,
+    );
 
     const texture = state.trFontFace?.texture;
     assertTruthy(texture);
