/*
 * If not stated otherwise in this file or this component's LICENSE file the
 * following copyright and licenses apply:
 *
 * Copyright 2023 Comcast Cable Communications Management, LLC.
 *
 * Licensed under the Apache License, Version 2.0 (the License);
 * you may not use this file except in compliance with the License.
 * You may obtain a copy of the License at
 *
 * http://www.apache.org/licenses/LICENSE-2.0
 *
 * Unless required by applicable law or agreed to in writing, software
 * distributed under the License is distributed on an "AS IS" BASIS,
 * WITHOUT WARRANTIES OR CONDITIONS OF ANY KIND, either express or implied.
 * See the License for the specific language governing permissions and
 * limitations under the License.
 */

import type { ExampleSettings } from '../common/ExampleSettings.js';

<<<<<<< HEAD
export const Colors = {
  Black: 0x000000ff,
  Red: 0xff0000ff,
  Green: 0x00ff00ff,
  Blue: 0x0000ffff,
  Magenta: 0xff00ffff,
  Gray: 0x7f7f7fff,
  White: 0xffffffff,
};

export default async function ({ renderer }: ExampleSettings) {
  const leftStackText = renderer.createTextNode({
    x: 100,
    y: 100,
    width: 400,
    height: 268,
    color: 0xffffffff,
    alpha: 1.0,
    text: 'These should neatly stack on top of each other.',
    contain: 'both',
    fontFamily: 'Ubuntu',
    fontSize: 30,
    textAlign: 'center',
    parent: renderer.root,
    zIndex: 3,
  });

  const generatedRectangles: any = [];

  Array(10)
    .fill(null)
    .forEach((_, i) => {
      const color = Object.keys(Colors)[i % Object.keys(Colors).length];

      generatedRectangles.push(
        renderer.createNode({
          x: 200 + i * 20,
          y: 200 + i * 20,
          width: 200,
          height: 200,
          // eslint-disable-next-line @typescript-eslint/ban-ts-comment
          //@ts-ignore
          color: Colors[color],
          shader: renderer.createShader('RoundedRectangle', {
            radius: 2,
          }),
          zIndex: 10 + (i + 1),
          parent: renderer.root,
        }),
      );
    });
=======
export async function automation(settings: ExampleSettings) {
  // Snapshot single page
  await test(settings);
  await settings.snapshot();
}

export default async function test({ renderer, testRoot }: ExampleSettings) {
  const rectOne = renderer.createNode({
    x: 200,
    y: 200,
    width: 200,
    height: 200,
    color: 0xaabb66ff,
    shader: renderer.createShader('RoundedRectangle', {
      radius: 40,
    }),
    zIndex: 1,
    parent: testRoot,
  });

  const rectTwo = renderer.createNode({
    x: 220,
    y: 220,
    width: 200,
    height: 200,
    color: 0xffaaee00,
    shader: renderer.createShader('RoundedRectangle', {
      radius: 40,
    }),
    zIndex: 3,
    parent: testRoot,
  });

  const rectThree = renderer.createNode({
    x: 240,
    y: 240,
    width: 200,
    height: 200,
    color: 0x0000ffff,
    shader: renderer.createShader('RoundedRectangle', {
      radius: 40,
    }),
    zIndex: 4,
    parent: testRoot,
  });
>>>>>>> 2dde55e8

  const parentRect = renderer.createNode({
    x: 800,
    y: 200,
    width: 600,
    height: 600,
    color: Colors.Gray,
    // shader: renderer.createShader('RoundedRectangle', {
    //   radius: 40,
    // }),
    zIndex: 2,
    parent: testRoot,
    zIndexLocked: 1,
  });

  const childRectWhite = renderer.createNode({
    x: 100,
    y: 100,
    width: 200,
    height: 200,
    color: Colors.White,
    // shader: renderer.createShader('RoundedRectangle', {
    //   radius: 40,
    // }),
    zIndex: 4,
    parent: parentRect,
  });

  const childRectRed = renderer.createNode({
    x: 120,
    y: 120,
    width: 200,
    height: 200,
    color: Colors.Red,
    // shader: renderer.createShader('RoundedRectangle', {
    //   radius: 40,
    // }),
    zIndex: 5,
    parent: parentRect,
  });

  const rightStackText = renderer.createTextNode({
    x: 700,
    y: 100,
    width: 700,
    height: 268,
    color: 0xffffffff,
    alpha: 1.0,
    text: 'Green box should overlap even though it has a lower zIndex because the parent is locked',
    contain: 'both',
    fontFamily: 'Ubuntu',
    fontSize: 30,
    textAlign: 'center',
    parent: renderer.root,
    zIndex: 3,
  });

  const blockingRect = renderer.createNode({
    x: 750,
    y: 300,
    width: 400,
    height: 100,
    color: Colors.Green,
    // shader: renderer.createShader('RoundedRectangle', {
    //   radius: 40,
    // }),
<<<<<<< HEAD
    zIndex: 2,
    parent: renderer.root,
=======
    zIndex: 0,
    parent: testRoot,
>>>>>>> 2dde55e8
  });

  window.addEventListener('keydown', (e) => {
    if (e.code === 'ArrowLeft') {
      // reverse the order of the rectangles
      // eslint-disable-next-line @typescript-eslint/no-unsafe-member-access, @typescript-eslint/no-unsafe-call, @typescript-eslint/no-explicit-any
      generatedRectangles.forEach((rect: any) => {
        // eslint-disable-next-line @typescript-eslint/no-unsafe-member-access
        rect.zIndex = 100 - rect.zIndex;
      });
    }
  });

  /*
   * Error stuff
   */

  renderer.createNode({
    x: 0,
    y: 0,
    width: 10,
    height: 10,
    color: 0x00ffffff,
    shader: renderer.createShader('RoundedRectangle', {
      radius: 2,
    }),
    // eslint-disable-next-line  @typescript-eslint/no-loss-of-precision
    zIndex: 148901482921849101841290481,
    // eslint-disable-next-line  @typescript-eslint/no-loss-of-precision
    zIndexLocked: 148901482921849101841290481,
    parent: testRoot,
  });

  renderer.createNode({
    x: 0,
    y: 900,
    width: 10,
    height: 10,
    color: 0x00ffffff,
    shader: renderer.createShader('RoundedRectangle', {
      radius: 2,
    }),
    // eslint-disable-next-line  @typescript-eslint/no-loss-of-precision
    zIndex: -148901482921849101841290481,
    // eslint-disable-next-line  @typescript-eslint/no-loss-of-precision
    zIndexLocked: -148901482921849101841290481,
    parent: testRoot,
  });

  renderer.createNode({
    x: 1000,
    y: 900,
    width: 10,
    height: 10,
    color: 0x00ffffff,
    shader: renderer.createShader('RoundedRectangle', {
      radius: 2,
    }),
    // @ts-expect-error Invalid prop test
    zIndex: 'boop',
    // @ts-expect-error Invalid prop test
    zIndexLocked: 'boop',
    parent: testRoot,
  });

  renderer.createNode({
    x: 1000,
    y: 0,
    width: 10,
    height: 10,
    color: 0x00ffffff,
    shader: renderer.createShader('RoundedRectangle', {
      radius: 2,
    }),
    // @ts-expect-error Invalid prop test
    zIndex: true,
    // @ts-expect-error Invalid prop test
    zIndexLocked: true,
    parent: testRoot,
  });

  renderer.createNode({
    x: 1000,
    y: 0,
    width: 10,
    height: 10,
    color: 0x00ffffff,
    shader: renderer.createShader('RoundedRectangle', {
      radius: 2,
    }),
    // @ts-expect-error Invalid prop test
    zIndex: null,
    // @ts-expect-error Invalid prop test
    zIndexLocked: null,
    parent: testRoot,
  });

  renderer.createNode({
    x: 200,
    y: 0,
    width: 10,
    height: 10,
    color: 0x00ffffff,
    shader: renderer.createShader('RoundedRectangle', {
      radius: 2,
    }),
    zIndex: undefined,
    zIndexLocked: undefined,
    parent: testRoot,
  });

  renderer.createNode({
    x: 200,
    y: 900,
    width: 10,
    height: 10,
    color: 0x00ffffff,
    shader: renderer.createShader('RoundedRectangle', {
      radius: 2,
    }),
    // @ts-expect-error Invalid prop test
    // eslint-disable-next-line  @typescript-eslint/no-empty-function
    zIndex: () => {},
    // @ts-expect-error Invalid prop test
    // eslint-disable-next-line  @typescript-eslint/no-empty-function
    zIndexLocked: () => {},
    parent: testRoot,
  });

  renderer.createNode({
    x: 500,
    y: 900,
    width: 10,
    height: 10,
    color: 0x00ffffff,
    shader: renderer.createShader('RoundedRectangle', {
      radius: 2,
    }),
    // @ts-expect-error Invalid prop test
    zIndex: {},
    // @ts-expect-error Invalid prop test
    zIndexLocked: {},
    parent: testRoot,
  });
}<|MERGE_RESOLUTION|>--- conflicted
+++ resolved
@@ -19,7 +19,6 @@
 
 import type { ExampleSettings } from '../common/ExampleSettings.js';
 
-<<<<<<< HEAD
 export const Colors = {
   Black: 0x000000ff,
   Red: 0xff0000ff,
@@ -30,7 +29,13 @@
   White: 0xffffffff,
 };
 
-export default async function ({ renderer }: ExampleSettings) {
+export async function automation(settings: ExampleSettings) {
+  // Snapshot single page
+  await test(settings);
+  await settings.snapshot();
+}
+
+export default async function test({ renderer, testRoot }: ExampleSettings) {
   const leftStackText = renderer.createTextNode({
     x: 100,
     y: 100,
@@ -43,7 +48,7 @@
     fontFamily: 'Ubuntu',
     fontSize: 30,
     textAlign: 'center',
-    parent: renderer.root,
+    parent: testRoot,
     zIndex: 3,
   });
 
@@ -67,57 +72,10 @@
             radius: 2,
           }),
           zIndex: 10 + (i + 1),
-          parent: renderer.root,
+          parent: testRoot,
         }),
       );
     });
-=======
-export async function automation(settings: ExampleSettings) {
-  // Snapshot single page
-  await test(settings);
-  await settings.snapshot();
-}
-
-export default async function test({ renderer, testRoot }: ExampleSettings) {
-  const rectOne = renderer.createNode({
-    x: 200,
-    y: 200,
-    width: 200,
-    height: 200,
-    color: 0xaabb66ff,
-    shader: renderer.createShader('RoundedRectangle', {
-      radius: 40,
-    }),
-    zIndex: 1,
-    parent: testRoot,
-  });
-
-  const rectTwo = renderer.createNode({
-    x: 220,
-    y: 220,
-    width: 200,
-    height: 200,
-    color: 0xffaaee00,
-    shader: renderer.createShader('RoundedRectangle', {
-      radius: 40,
-    }),
-    zIndex: 3,
-    parent: testRoot,
-  });
-
-  const rectThree = renderer.createNode({
-    x: 240,
-    y: 240,
-    width: 200,
-    height: 200,
-    color: 0x0000ffff,
-    shader: renderer.createShader('RoundedRectangle', {
-      radius: 40,
-    }),
-    zIndex: 4,
-    parent: testRoot,
-  });
->>>>>>> 2dde55e8
 
   const parentRect = renderer.createNode({
     x: 800,
@@ -171,7 +129,7 @@
     fontFamily: 'Ubuntu',
     fontSize: 30,
     textAlign: 'center',
-    parent: renderer.root,
+    parent: testRoot,
     zIndex: 3,
   });
 
@@ -184,13 +142,8 @@
     // shader: renderer.createShader('RoundedRectangle', {
     //   radius: 40,
     // }),
-<<<<<<< HEAD
     zIndex: 2,
-    parent: renderer.root,
-=======
-    zIndex: 0,
-    parent: testRoot,
->>>>>>> 2dde55e8
+    parent: testRoot,
   });
 
   window.addEventListener('keydown', (e) => {
